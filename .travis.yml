--- conflicted
+++ resolved
@@ -36,13 +36,8 @@
     - DISTRIB="conda" PYTHON_VERSION="3.6" INSTALL_MKL="true"
       NUMPY_VERSION="1.11.2" SCIPY_VERSION="0.18.1" PANDAS_VERSION="0.19.2"
       CYTHON_VERSION="0.25.2" COVERAGE=true
-<<<<<<< HEAD
-    # This environment uses pytest to run the tests. It uses the newest
-    # supported anaconda env. It also runs tests requiring Pandas.
-=======
     # This environment use pytest to run the tests. It uses the newest
     # supported Anaconda release (4.3.1). It also runs tests requiring Pandas.
->>>>>>> dd7a3dd0
     - USE_PYTEST="true" DISTRIB="conda" PYTHON_VERSION="3.6" INSTALL_MKL="true"
       NUMPY_VERSION="1.11.2" SCIPY_VERSION="0.18.1" PANDAS_VERSION="0.19.2"
       CYTHON_VERSION="0.25.2"
