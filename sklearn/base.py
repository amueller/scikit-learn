"""Base classes for all estimators."""

# Author: Gael Varoquaux <gael.varoquaux@normalesup.org>
# License: BSD 3 clause

import copy
import warnings
from collections import defaultdict
import struct
import inspect

import numpy as np

from . import __version__

_DEFAULT_TAGS = {
    'non_deterministic': False,
    'requires_positive_data': False,
    'X_types': ['2darray'],
    'poor_score': False,
    'no_validation': False,
    'multioutput': False,
    "allow_nan": False,
    'stateless': False,
    'multilabel': False,
    '_skip_test': False,
    'multioutput_only': False}


<<<<<<< HEAD
def _first_and_last_element(arr):
    """Returns first and last element of numpy array or sparse matrix."""
    if isinstance(arr, np.ndarray) or hasattr(arr, 'data'):
        # numpy array or sparse matrix with .data attribute
        data = arr.data if sparse.issparse(arr) else arr
        return data.flat[0], data.flat[-1]
    else:
        # Sparse matrices without .data attribute. Only dok_matrix at
        # the time of writing, in this case indexing is fast
        return arr[0, 0], arr[-1, -1]

=======
>>>>>>> 2a2dc8c8

def clone(estimator, safe=True):
    """Constructs a new estimator with the same parameters.

    Clone does a deep copy of the model in an estimator
    without actually copying attached data. It yields a new estimator
    with the same parameters that has not been fit on any data.

    Parameters
    ----------
    estimator : estimator object, or list, tuple or set of objects
        The estimator or group of estimators to be cloned

    safe : boolean, optional
        If safe is false, clone will fall back to a deep copy on objects
        that are not estimators.

    """
    estimator_type = type(estimator)
    # XXX: not handling dictionaries
    if estimator_type in (list, tuple, set, frozenset):
        return estimator_type([clone(e, safe=safe) for e in estimator])
    elif not hasattr(estimator, 'get_params') or isinstance(estimator, type):
        if not safe:
            return copy.deepcopy(estimator)
        else:
            raise TypeError("Cannot clone object '%s' (type %s): "
                            "it does not seem to be a scikit-learn estimator "
                            "as it does not implement a 'get_params' methods."
                            % (repr(estimator), type(estimator)))
    klass = estimator.__class__
    new_object_params = estimator.get_params(deep=False)
    for name, param in new_object_params.items():
        new_object_params[name] = clone(param, safe=False)
    new_object = klass(**new_object_params)
    params_set = new_object.get_params(deep=False)

    # quick sanity check of the parameters of the clone
    for name in new_object_params:
        param1 = new_object_params[name]
        param2 = params_set[name]
        if param1 is not param2:
            raise RuntimeError('Cannot clone object %s, as the constructor '
                               'either does not set or modifies parameter %s' %
                               (estimator, name))
    return new_object


def _pprint(params, offset=0, printer=repr):
    """Pretty print the dictionary 'params'

    Parameters
    ----------
    params : dict
        The dictionary to pretty print

    offset : int
        The offset in characters to add at the begin of each line.

    printer : callable
        The function to convert entries to strings, typically
        the builtin str or repr

    """
    # Do a multi-line justified repr:
    options = np.get_printoptions()
    np.set_printoptions(precision=5, threshold=64, edgeitems=2)
    params_list = list()
    this_line_length = offset
    line_sep = ',\n' + (1 + offset // 2) * ' '
    for i, (k, v) in enumerate(sorted(params.items())):
        if type(v) is float:
            # use str for representing floating point numbers
            # this way we get consistent representation across
            # architectures and versions.
            this_repr = '%s=%s' % (k, str(v))
        else:
            # use repr of the rest
            this_repr = '%s=%s' % (k, printer(v))
        if len(this_repr) > 500:
            this_repr = this_repr[:300] + '...' + this_repr[-100:]
        if i > 0:
            if (this_line_length + len(this_repr) >= 75 or '\n' in this_repr):
                params_list.append(line_sep)
                this_line_length = len(line_sep)
            else:
                params_list.append(', ')
                this_line_length += 2
        params_list.append(this_repr)
        this_line_length += len(this_repr)

    np.set_printoptions(**options)
    lines = ''.join(params_list)
    # Strip trailing space to avoid nightmare in doctests
    lines = '\n'.join(l.rstrip(' ') for l in lines.split('\n'))
    return lines


<<<<<<< HEAD
def _update_if_consistent(dict1, dict2):
    common_keys = set(dict1.keys()).intersection(dict2.keys())
    for key in common_keys:
        if dict1[key] != dict2[key]:
            raise TypeError("Inconsistent values for tag {}: {} != {}".format(
                key, dict1[key], dict2[key]
            ))
    dict1.update(dict2)
    return dict1


class BaseEstimator(object):
=======
###############################################################################
class BaseEstimator:
>>>>>>> 2a2dc8c8
    """Base class for all estimators in scikit-learn

    Notes
    -----
    All estimators should specify all the parameters that can be set
    at the class level in their ``__init__`` as explicit keyword
    arguments (no ``*args`` or ``**kwargs``).
    """

    @classmethod
    def _get_param_names(cls):
        """Get parameter names for the estimator"""
        # fetch the constructor or the original constructor before
        # deprecation wrapping if any
        init = getattr(cls.__init__, 'deprecated_original', cls.__init__)
        if init is object.__init__:
            # No explicit constructor to introspect
            return []

        # introspect the constructor arguments to find the model parameters
        # to represent
        init_signature = inspect.signature(init)
        # Consider the constructor parameters excluding 'self'
        parameters = [p for p in init_signature.parameters.values()
                      if p.name != 'self' and p.kind != p.VAR_KEYWORD]
        for p in parameters:
            if p.kind == p.VAR_POSITIONAL:
                raise RuntimeError("scikit-learn estimators should always "
                                   "specify their parameters in the signature"
                                   " of their __init__ (no varargs)."
                                   " %s with constructor %s doesn't "
                                   " follow this convention."
                                   % (cls, init_signature))
        # Extract and sort argument names excluding 'self'
        return sorted([p.name for p in parameters])

    def get_params(self, deep=True):
        """Get parameters for this estimator.

        Parameters
        ----------
        deep : boolean, optional
            If True, will return the parameters for this estimator and
            contained subobjects that are estimators.

        Returns
        -------
        params : mapping of string to any
            Parameter names mapped to their values.
        """
        out = dict()
        for key in self._get_param_names():
            value = getattr(self, key, None)
            if deep and hasattr(value, 'get_params'):
                deep_items = value.get_params().items()
                out.update((key + '__' + k, val) for k, val in deep_items)
            out[key] = value
        return out

    def set_params(self, **params):
        """Set the parameters of this estimator.

        The method works on simple estimators as well as on nested objects
        (such as pipelines). The latter have parameters of the form
        ``<component>__<parameter>`` so that it's possible to update each
        component of a nested object.

        Returns
        -------
        self
        """
        if not params:
            # Simple optimization to gain speed (inspect is slow)
            return self
        valid_params = self.get_params(deep=True)

        nested_params = defaultdict(dict)  # grouped by prefix
        for key, value in params.items():
            key, delim, sub_key = key.partition('__')
            if key not in valid_params:
                raise ValueError('Invalid parameter %s for estimator %s. '
                                 'Check the list of available parameters '
                                 'with `estimator.get_params().keys()`.' %
                                 (key, self))

            if delim:
                nested_params[key][sub_key] = value
            else:
                setattr(self, key, value)
                valid_params[key] = value

        for key, sub_params in nested_params.items():
            valid_params[key].set_params(**sub_params)

        return self

    def __repr__(self):
        from .utils._pprint import _EstimatorPrettyPrinter

        N_CHAR_MAX = 700  # number of non-whitespace or newline chars
        N_MAX_ELEMENTS_TO_SHOW = 30  # number of elements to show in sequences

        # use ellipsis for sequences with a lot of elements
        pp = _EstimatorPrettyPrinter(
            compact=True, indent=1, indent_at_name=True,
            n_max_elements_to_show=N_MAX_ELEMENTS_TO_SHOW)

        repr_ = pp.pformat(self)

        # Use bruteforce ellipsis if string is very long
        if len(''.join(repr_.split())) > N_CHAR_MAX:  # check non-blank chars
            lim = N_CHAR_MAX // 2
            repr_ = repr_[:lim] + '...' + repr_[-lim:]
        return repr_

    def __getstate__(self):
        try:
            state = super().__getstate__()
        except AttributeError:
            state = self.__dict__.copy()

        if type(self).__module__.startswith('sklearn.'):
            return dict(state.items(), _sklearn_version=__version__)
        else:
            return state

    def __setstate__(self, state):
        if type(self).__module__.startswith('sklearn.'):
            pickle_version = state.pop("_sklearn_version", "pre-0.18")
            if pickle_version != __version__:
                warnings.warn(
                    "Trying to unpickle estimator {0} from version {1} when "
                    "using version {2}. This might lead to breaking code or "
                    "invalid results. Use at your own risk.".format(
                        self.__class__.__name__, pickle_version, __version__),
                    UserWarning)
        try:
            super().__setstate__(state)
        except AttributeError:
            self.__dict__.update(state)

    def _get_tags(self):
        collected_tags = {}
        for base_class in inspect.getmro(self.__class__):
            if (hasattr(base_class, '_more_tags')
                    and base_class != self.__class__):
                more_tags = base_class._more_tags(self)
                collected_tags = _update_if_consistent(collected_tags,
                                                       more_tags)
        if hasattr(self, '_more_tags'):
            more_tags = self._more_tags()
            collected_tags = _update_if_consistent(collected_tags, more_tags)
        tags = _DEFAULT_TAGS.copy()
        tags.update(collected_tags)
        return tags


<<<<<<< HEAD
class ClassifierMixin(object):
=======
###############################################################################
class ClassifierMixin:
>>>>>>> 2a2dc8c8
    """Mixin class for all classifiers in scikit-learn."""
    _estimator_type = "classifier"

    def score(self, X, y, sample_weight=None):
        """Returns the mean accuracy on the given test data and labels.

        In multi-label classification, this is the subset accuracy
        which is a harsh metric since you require for each sample that
        each label set be correctly predicted.

        Parameters
        ----------
        X : array-like, shape = (n_samples, n_features)
            Test samples.

        y : array-like, shape = (n_samples) or (n_samples, n_outputs)
            True labels for X.

        sample_weight : array-like, shape = [n_samples], optional
            Sample weights.

        Returns
        -------
        score : float
            Mean accuracy of self.predict(X) wrt. y.

        """
        from .metrics import accuracy_score
        return accuracy_score(y, self.predict(X), sample_weight=sample_weight)


<<<<<<< HEAD
class RegressorMixin(object):
=======
###############################################################################
class RegressorMixin:
>>>>>>> 2a2dc8c8
    """Mixin class for all regression estimators in scikit-learn."""
    _estimator_type = "regressor"

    def score(self, X, y, sample_weight=None):
        """Returns the coefficient of determination R^2 of the prediction.

        The coefficient R^2 is defined as (1 - u/v), where u is the residual
        sum of squares ((y_true - y_pred) ** 2).sum() and v is the total
        sum of squares ((y_true - y_true.mean()) ** 2).sum().
        The best possible score is 1.0 and it can be negative (because the
        model can be arbitrarily worse). A constant model that always
        predicts the expected value of y, disregarding the input features,
        would get a R^2 score of 0.0.

        Parameters
        ----------
        X : array-like, shape = (n_samples, n_features)
            Test samples. For some estimators this may be a
            precomputed kernel matrix instead, shape = (n_samples,
            n_samples_fitted], where n_samples_fitted is the number of
            samples used in the fitting for the estimator.

        y : array-like, shape = (n_samples) or (n_samples, n_outputs)
            True values for X.

        sample_weight : array-like, shape = [n_samples], optional
            Sample weights.

        Returns
        -------
        score : float
            R^2 of self.predict(X) wrt. y.
        """

        from .metrics import r2_score
        return r2_score(y, self.predict(X), sample_weight=sample_weight,
                        multioutput='variance_weighted')


<<<<<<< HEAD
class ClusterMixin(object):
=======
###############################################################################
class ClusterMixin:
>>>>>>> 2a2dc8c8
    """Mixin class for all cluster estimators in scikit-learn."""
    _estimator_type = "clusterer"

    def fit_predict(self, X, y=None):
        """Performs clustering on X and returns cluster labels.

        Parameters
        ----------
        X : ndarray, shape (n_samples, n_features)
            Input data.

        y : Ignored
            not used, present for API consistency by convention.

        Returns
        -------
        labels : ndarray, shape (n_samples,)
            cluster labels
        """
        # non-optimized default implementation; override when a better
        # method is possible for a given clustering algorithm
        self.fit(X)
        return self.labels_


class BiclusterMixin:
    """Mixin class for all bicluster estimators in scikit-learn"""

    @property
    def biclusters_(self):
        """Convenient way to get row and column indicators together.

        Returns the ``rows_`` and ``columns_`` members.
        """
        return self.rows_, self.columns_

    def get_indices(self, i):
        """Row and column indices of the i'th bicluster.

        Only works if ``rows_`` and ``columns_`` attributes exist.

        Parameters
        ----------
        i : int
            The index of the cluster.

        Returns
        -------
        row_ind : np.array, dtype=np.intp
            Indices of rows in the dataset that belong to the bicluster.
        col_ind : np.array, dtype=np.intp
            Indices of columns in the dataset that belong to the bicluster.

        """
        rows = self.rows_[i]
        columns = self.columns_[i]
        return np.nonzero(rows)[0], np.nonzero(columns)[0]

    def get_shape(self, i):
        """Shape of the i'th bicluster.

        Parameters
        ----------
        i : int
            The index of the cluster.

        Returns
        -------
        shape : (int, int)
            Number of rows and columns (resp.) in the bicluster.
        """
        indices = self.get_indices(i)
        return tuple(len(i) for i in indices)

    def get_submatrix(self, i, data):
        """Returns the submatrix corresponding to bicluster `i`.

        Parameters
        ----------
        i : int
            The index of the cluster.
        data : array
            The data.

        Returns
        -------
        submatrix : array
            The submatrix corresponding to bicluster i.

        Notes
        -----
        Works with sparse matrices. Only works if ``rows_`` and
        ``columns_`` attributes exist.
        """
        from .utils.validation import check_array
        data = check_array(data, accept_sparse='csr')
        row_ind, col_ind = self.get_indices(i)
        return data[row_ind[:, np.newaxis], col_ind]


<<<<<<< HEAD
class TransformerMixin(object):
=======
###############################################################################
class TransformerMixin:
>>>>>>> 2a2dc8c8
    """Mixin class for all transformers in scikit-learn."""

    def fit_transform(self, X, y=None, **fit_params):
        """Fit to data, then transform it.

        Fits transformer to X and y with optional parameters fit_params
        and returns a transformed version of X.

        Parameters
        ----------
        X : numpy array of shape [n_samples, n_features]
            Training set.

        y : numpy array of shape [n_samples]
            Target values.

        Returns
        -------
        X_new : numpy array of shape [n_samples, n_features_new]
            Transformed array.

        """
        # non-optimized default implementation; override when a better
        # method is possible for a given clustering algorithm
        if y is None:
            # fit method of arity 1 (unsupervised transformation)
            return self.fit(X, **fit_params).transform(X)
        else:
            # fit method of arity 2 (supervised transformation)
            return self.fit(X, y, **fit_params).transform(X)


class DensityMixin:
    """Mixin class for all density estimators in scikit-learn."""
    _estimator_type = "DensityEstimator"

    def score(self, X, y=None):
        """Returns the score of the model on the data X

        Parameters
        ----------
        X : array-like, shape = (n_samples, n_features)

        Returns
        -------
        score : float
        """
        pass


class OutlierMixin:
    """Mixin class for all outlier detection estimators in scikit-learn."""
    _estimator_type = "outlier_detector"

    def fit_predict(self, X, y=None):
        """Performs fit on X and returns labels for X.

        Returns -1 for outliers and 1 for inliers.

        Parameters
        ----------
        X : ndarray, shape (n_samples, n_features)
            Input data.

        y : Ignored
            not used, present for API consistency by convention.

        Returns
        -------
        y : ndarray, shape (n_samples,)
            1 for inliers, -1 for outliers.
        """
        # override for transductive outlier detectors like LocalOulierFactor
        return self.fit(X).predict(X)


###############################################################################
<<<<<<< HEAD
class MetaEstimatorMixin(object):
    _required_parameters = ["estimator"]

=======
class MetaEstimatorMixin:
>>>>>>> 2a2dc8c8
    """Mixin class for all meta estimators in scikit-learn."""


class MultiOutputMixin(object):
    """Mixin to mark estimators that support multioutput."""
    def _more_tags(self):
        return {'multioutput': True}


def _is_32bit():
    """Detect if process is 32bit Python."""
    return struct.calcsize('P') * 8 == 32


class _UnstableOn32BitMixin(object):
    """Mark estimators that are non-determinstic on 32bit."""
    def _more_tags(self):
        return {'non_deterministic': _is_32bit()}


def is_classifier(estimator):
    """Returns True if the given estimator is (probably) a classifier.

    Parameters
    ----------
    estimator : object
        Estimator object to test.

    Returns
    -------
    out : bool
        True if estimator is a classifier and False otherwise.
    """
    return getattr(estimator, "_estimator_type", None) == "classifier"


def is_regressor(estimator):
    """Returns True if the given estimator is (probably) a regressor.

    Parameters
    ----------
    estimator : object
        Estimator object to test.

    Returns
    -------
    out : bool
        True if estimator is a regressor and False otherwise.
    """
    return getattr(estimator, "_estimator_type", None) == "regressor"


def is_outlier_detector(estimator):
    """Returns True if the given estimator is (probably) an outlier detector.

    Parameters
    ----------
    estimator : object
        Estimator object to test.

    Returns
    -------
    out : bool
        True if estimator is an outlier detector and False otherwise.
    """
    return getattr(estimator, "_estimator_type", None) == "outlier_detector"<|MERGE_RESOLUTION|>--- conflicted
+++ resolved
@@ -26,21 +26,6 @@
     '_skip_test': False,
     'multioutput_only': False}
 
-
-<<<<<<< HEAD
-def _first_and_last_element(arr):
-    """Returns first and last element of numpy array or sparse matrix."""
-    if isinstance(arr, np.ndarray) or hasattr(arr, 'data'):
-        # numpy array or sparse matrix with .data attribute
-        data = arr.data if sparse.issparse(arr) else arr
-        return data.flat[0], data.flat[-1]
-    else:
-        # Sparse matrices without .data attribute. Only dok_matrix at
-        # the time of writing, in this case indexing is fast
-        return arr[0, 0], arr[-1, -1]
-
-=======
->>>>>>> 2a2dc8c8
 
 def clone(estimator, safe=True):
     """Constructs a new estimator with the same parameters.
@@ -139,7 +124,6 @@
     return lines
 
 
-<<<<<<< HEAD
 def _update_if_consistent(dict1, dict2):
     common_keys = set(dict1.keys()).intersection(dict2.keys())
     for key in common_keys:
@@ -151,11 +135,7 @@
     return dict1
 
 
-class BaseEstimator(object):
-=======
-###############################################################################
 class BaseEstimator:
->>>>>>> 2a2dc8c8
     """Base class for all estimators in scikit-learn
 
     Notes
@@ -313,12 +293,7 @@
         return tags
 
 
-<<<<<<< HEAD
-class ClassifierMixin(object):
-=======
-###############################################################################
 class ClassifierMixin:
->>>>>>> 2a2dc8c8
     """Mixin class for all classifiers in scikit-learn."""
     _estimator_type = "classifier"
 
@@ -350,12 +325,7 @@
         return accuracy_score(y, self.predict(X), sample_weight=sample_weight)
 
 
-<<<<<<< HEAD
-class RegressorMixin(object):
-=======
-###############################################################################
 class RegressorMixin:
->>>>>>> 2a2dc8c8
     """Mixin class for all regression estimators in scikit-learn."""
     _estimator_type = "regressor"
 
@@ -395,12 +365,7 @@
                         multioutput='variance_weighted')
 
 
-<<<<<<< HEAD
-class ClusterMixin(object):
-=======
-###############################################################################
 class ClusterMixin:
->>>>>>> 2a2dc8c8
     """Mixin class for all cluster estimators in scikit-learn."""
     _estimator_type = "clusterer"
 
@@ -501,12 +466,7 @@
         return data[row_ind[:, np.newaxis], col_ind]
 
 
-<<<<<<< HEAD
-class TransformerMixin(object):
-=======
-###############################################################################
 class TransformerMixin:
->>>>>>> 2a2dc8c8
     """Mixin class for all transformers in scikit-learn."""
 
     def fit_transform(self, X, y=None, **fit_params):
@@ -583,14 +543,8 @@
         return self.fit(X).predict(X)
 
 
-###############################################################################
-<<<<<<< HEAD
-class MetaEstimatorMixin(object):
+class MetaEstimatorMixin:
     _required_parameters = ["estimator"]
-
-=======
-class MetaEstimatorMixin:
->>>>>>> 2a2dc8c8
     """Mixin class for all meta estimators in scikit-learn."""
 
 
