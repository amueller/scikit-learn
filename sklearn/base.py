--- conflicted
+++ resolved
@@ -6,12 +6,9 @@
 import copy
 import warnings
 from collections import defaultdict
-<<<<<<< HEAD
 from collections.abc import Iterable
 
-=======
 import platform
->>>>>>> 1ada3aa0
 import inspect
 
 import numpy as np
