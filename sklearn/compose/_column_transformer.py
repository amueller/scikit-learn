--- conflicted
+++ resolved
@@ -352,10 +352,6 @@
         """
         check_is_fitted(self)
         feature_names = []
-<<<<<<< HEAD
-        for name, trans, columns, _ in self._iter(fitted=True):
-            if trans == 'drop':
-=======
         for name, trans, column, _ in self._iter(fitted=True):
             if trans == 'drop' or (
                     hasattr(column, '__len__') and not len(column)):
@@ -370,14 +366,13 @@
                 else:
                     indices = np.arange(self._n_features)
                     feature_names.extend(['x%d' % i for i in indices[column]])
->>>>>>> 7cc815c2
                 continue
             if not hasattr(trans, 'get_feature_names'):
                 raise AttributeError("Transformer %s (type %s) does not "
                                      "provide get_feature_names."
                                      % (str(name), type(trans).__name__))
             try:
-                more_names = trans.get_feature_names(input_features=columns)
+                more_names = trans.get_feature_names(input_features=column)
             except TypeError:
                 more_names = trans.get_feature_names()
             feature_names.extend([name + "__" + f for f in
