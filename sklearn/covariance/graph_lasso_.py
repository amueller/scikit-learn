--- conflicted
+++ resolved
@@ -566,11 +566,7 @@
 
     @property
     @deprecated("Attribute grid_scores was deprecated in version 0.19 and "
-<<<<<<< HEAD
-                "will be removed in 0.21. Use `grid_scores_` instead")
-=======
                 "will be removed in 0.21. Use ``grid_scores_`` instead")
->>>>>>> b0ebd151
     def grid_scores(self):
         return self.grid_scores_
 
