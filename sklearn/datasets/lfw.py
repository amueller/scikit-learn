--- conflicted
+++ resolved
@@ -411,11 +411,8 @@
     The original images are 250 x 250 pixels, but the default slice and resize
     arguments reduce them to 62 x 74.
 
-<<<<<<< HEAD
-=======
     Read more in the :ref:`User Guide <labeled_faces_in_the_wild>`.
 
->>>>>>> cd12906c
     Parameters
     ----------
     subset : optional, default: 'train'
