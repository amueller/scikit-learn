"""Truncated SVD for sparse matrices, aka latent semantic analysis (LSA).
"""

# Author: Lars Buitinck
#         Olivier Grisel <olivier.grisel@ensta.org>
#         Michael Becker <mike@beckerfuffle.com>
# License: 3-clause BSD.

import numpy as np
import scipy.sparse as sp
from scipy.sparse.linalg import svds

from ..base import BaseEstimator, TransformerMixin, ComponentsMixin
from ..utils import check_array, check_random_state
from ..utils.extmath import randomized_svd, safe_sparse_dot, svd_flip
from ..utils.sparsefuncs import mean_variance_axis

__all__ = ["TruncatedSVD"]


<<<<<<< HEAD
class TruncatedSVD(BaseEstimator, ComponentsMixin, TransformerMixin):
=======
class TruncatedSVD(TransformerMixin, BaseEstimator):
>>>>>>> 5cf88db2
    """Dimensionality reduction using truncated SVD (aka LSA).

    This transformer performs linear dimensionality reduction by means of
    truncated singular value decomposition (SVD). Contrary to PCA, this
    estimator does not center the data before computing the singular value
    decomposition. This means it can work with scipy.sparse matrices
    efficiently.

    In particular, truncated SVD works on term count/tf-idf matrices as
    returned by the vectorizers in sklearn.feature_extraction.text. In that
    context, it is known as latent semantic analysis (LSA).

    This estimator supports two algorithms: a fast randomized SVD solver, and
    a "naive" algorithm that uses ARPACK as an eigensolver on (X * X.T) or
    (X.T * X), whichever is more efficient.

    Read more in the :ref:`User Guide <LSA>`.

    Parameters
    ----------
    n_components : int, default = 2
        Desired dimensionality of output data.
        Must be strictly less than the number of features.
        The default value is useful for visualisation. For LSA, a value of
        100 is recommended.

    algorithm : string, default = "randomized"
        SVD solver to use. Either "arpack" for the ARPACK wrapper in SciPy
        (scipy.sparse.linalg.svds), or "randomized" for the randomized
        algorithm due to Halko (2009).

    n_iter : int, optional (default 5)
        Number of iterations for randomized SVD solver. Not used by ARPACK. The
        default is larger than the default in
        `~sklearn.utils.extmath.randomized_svd` to handle sparse matrices that
        may have large slowly decaying spectrum.

    random_state : int, RandomState instance or None, optional, default = None
        If int, random_state is the seed used by the random number generator;
        If RandomState instance, random_state is the random number generator;
        If None, the random number generator is the RandomState instance used
        by `np.random`.

    tol : float, optional
        Tolerance for ARPACK. 0 means machine precision. Ignored by randomized
        SVD solver.

    Attributes
    ----------
    components_ : array, shape (n_components, n_features)

    explained_variance_ : array, shape (n_components,)
        The variance of the training samples transformed by a projection to
        each component.

    explained_variance_ratio_ : array, shape (n_components,)
        Percentage of variance explained by each of the selected components.

    singular_values_ : array, shape (n_components,)
        The singular values corresponding to each of the selected components.
        The singular values are equal to the 2-norms of the ``n_components``
        variables in the lower-dimensional space.

    Examples
    --------
    >>> from sklearn.decomposition import TruncatedSVD
    >>> from sklearn.random_projection import sparse_random_matrix
    >>> X = sparse_random_matrix(100, 100, density=0.01, random_state=42)
    >>> svd = TruncatedSVD(n_components=5, n_iter=7, random_state=42)
    >>> svd.fit(X)
    TruncatedSVD(n_components=5, n_iter=7, random_state=42)
    >>> print(svd.explained_variance_ratio_)
    [0.0606... 0.0584... 0.0497... 0.0434... 0.0372...]
    >>> print(svd.explained_variance_ratio_.sum())
    0.249...
    >>> print(svd.singular_values_)
    [2.5841... 2.5245... 2.3201... 2.1753... 2.0443...]

    See also
    --------
    PCA

    References
    ----------
    Finding structure with randomness: Stochastic algorithms for constructing
    approximate matrix decompositions
    Halko, et al., 2009 (arXiv:909) https://arxiv.org/pdf/0909.4061.pdf

    Notes
    -----
    SVD suffers from a problem called "sign indeterminacy", which means the
    sign of the ``components_`` and the output from transform depend on the
    algorithm and random state. To work around this, fit instances of this
    class to data once, then keep the instance around to do transformations.

    """
    def __init__(self, n_components=2, algorithm="randomized", n_iter=5,
                 random_state=None, tol=0.):
        self.algorithm = algorithm
        self.n_components = n_components
        self.n_iter = n_iter
        self.random_state = random_state
        self.tol = tol

    def fit(self, X, y=None):
        """Fit LSI model on training data X.

        Parameters
        ----------
        X : {array-like, sparse matrix}, shape (n_samples, n_features)
            Training data.

        y : Ignored

        Returns
        -------
        self : object
            Returns the transformer object.
        """
        self.fit_transform(X)
        return self

    def fit_transform(self, X, y=None):
        """Fit LSI model to X and perform dimensionality reduction on X.

        Parameters
        ----------
        X : {array-like, sparse matrix}, shape (n_samples, n_features)
            Training data.

        y : Ignored

        Returns
        -------
        X_new : array, shape (n_samples, n_components)
            Reduced version of X. This will always be a dense array.
        """
        X = check_array(X, accept_sparse=['csr', 'csc'],
                        ensure_min_features=2)
        random_state = check_random_state(self.random_state)

        if self.algorithm == "arpack":
            U, Sigma, VT = svds(X, k=self.n_components, tol=self.tol)
            # svds doesn't abide by scipy.linalg.svd/randomized_svd
            # conventions, so reverse its outputs.
            Sigma = Sigma[::-1]
            U, VT = svd_flip(U[:, ::-1], VT[::-1])

        elif self.algorithm == "randomized":
            k = self.n_components
            n_features = X.shape[1]
            if k >= n_features:
                raise ValueError("n_components must be < n_features;"
                                 " got %d >= %d" % (k, n_features))
            U, Sigma, VT = randomized_svd(X, self.n_components,
                                          n_iter=self.n_iter,
                                          random_state=random_state)
        else:
            raise ValueError("unknown algorithm %r" % self.algorithm)

        self.components_ = VT

        # Calculate explained variance & explained variance ratio
        X_transformed = U * Sigma
        self.explained_variance_ = exp_var = np.var(X_transformed, axis=0)
        if sp.issparse(X):
            _, full_var = mean_variance_axis(X, axis=0)
            full_var = full_var.sum()
        else:
            full_var = np.var(X, axis=0).sum()
        self.explained_variance_ratio_ = exp_var / full_var
        self.singular_values_ = Sigma  # Store the singular values.

        return X_transformed

    def transform(self, X):
        """Perform dimensionality reduction on X.

        Parameters
        ----------
        X : {array-like, sparse matrix}, shape (n_samples, n_features)
            New data.

        Returns
        -------
        X_new : array, shape (n_samples, n_components)
            Reduced version of X. This will always be a dense array.
        """
        X = check_array(X, accept_sparse='csr')
        return safe_sparse_dot(X, self.components_.T)

    def inverse_transform(self, X):
        """Transform X back to its original space.

        Returns an array X_original whose transform would be X.

        Parameters
        ----------
        X : array-like, shape (n_samples, n_components)
            New data.

        Returns
        -------
        X_original : array, shape (n_samples, n_features)
            Note that this is always a dense array.
        """
        X = check_array(X)
        return np.dot(X, self.components_)<|MERGE_RESOLUTION|>--- conflicted
+++ resolved
@@ -18,11 +18,7 @@
 __all__ = ["TruncatedSVD"]
 
 
-<<<<<<< HEAD
-class TruncatedSVD(BaseEstimator, ComponentsMixin, TransformerMixin):
-=======
-class TruncatedSVD(TransformerMixin, BaseEstimator):
->>>>>>> 5cf88db2
+class TruncatedSVD(ComponentsMixin, TransformerMixin, BaseEstimator):
     """Dimensionality reduction using truncated SVD (aka LSA).
 
     This transformer performs linear dimensionality reduction by means of
