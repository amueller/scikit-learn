--- conflicted
+++ resolved
@@ -123,11 +123,7 @@
     return tree
 
 
-<<<<<<< HEAD
-class BaseForest(six.with_metaclass(ABCMeta, BaseEnsemble, MultiOutputMixin)):
-=======
-class BaseForest(BaseEnsemble, metaclass=ABCMeta):
->>>>>>> 8e4a8763
+class BaseForest(BaseEnsemble, MultiOutputMixin, metaclass=ABCMeta):
     """Base class for forests of trees.
 
     Warning: This class should not be used directly. Use derived classes
