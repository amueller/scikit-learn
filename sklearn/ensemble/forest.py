--- conflicted
+++ resolved
@@ -41,12 +41,9 @@
 from ..feature_selection.selector_mixin import SelectorMixin
 from ..tree import DecisionTreeClassifier, DecisionTreeRegressor, \
                    ExtraTreeClassifier, ExtraTreeRegressor
-<<<<<<< HEAD
-from ..utils import check_random_state, map_classes_safe
-=======
 from ..utils import check_random_state
+from ..utils import map_classes_safe
 from ..metrics import r2_score
->>>>>>> 5c2a8696
 
 from .base import BaseEnsemble
 
