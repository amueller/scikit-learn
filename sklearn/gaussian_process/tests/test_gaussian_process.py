--- conflicted
+++ resolved
@@ -13,10 +13,7 @@
 from sklearn.gaussian_process import GaussianProcess
 from sklearn.gaussian_process import regression_models as regression
 from sklearn.gaussian_process import correlation_models as correlation
-<<<<<<< HEAD
-=======
 from sklearn.datasets import make_regression
->>>>>>> 09dc09a1
 from sklearn.utils.testing import assert_greater
 
 
@@ -168,9 +165,6 @@
                              verbose=False).fit(X, y)
         rlf = gp.reduced_likelihood_function()[0]
         assert_greater(rlf, best_likelihood - np.finfo(np.float32).eps)
-<<<<<<< HEAD
-        best_likelihood = rlf
-=======
         best_likelihood = rlf
 
 
@@ -187,5 +181,4 @@
                            random_state=0, effective_rank=1)
 
     gp.fit(X, y)
-    assert_greater(1000, gp.predict(X, eval_MSE=True)[1].mean())
->>>>>>> 09dc09a1
+    assert_greater(1000, gp.predict(X, eval_MSE=True)[1].mean())