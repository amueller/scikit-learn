--- conflicted
+++ resolved
@@ -1587,7 +1587,6 @@
         next(cv.split(X, y, groups=[1, 2]))
 
 
-<<<<<<< HEAD
 def test_binnedstratifiedkfold_error():
     with pytest.raises(ValueError, match='Need at least two bins'):
         BinnedStratifiedKFold(n_bins=1)
@@ -1665,12 +1664,12 @@
 
     assert binned_has_more_stable_std_fraction > 0.5
     assert binned_has_more_stable_mean_fraction > 0.5
-=======
+
+
 @pytest.mark.parametrize('Klass', (KFold, StratifiedKFold))
 def test_random_state_shuffle_false(Klass):
     # passing a non-default random_state when shuffle=False makes no sense
     # TODO 0.24: raise a ValueError instead of a warning
     with pytest.warns(FutureWarning,
                       match='has no effect since shuffle is False'):
-        Klass(3, shuffle=False, random_state=0)
->>>>>>> 98b3c7c8
+        Klass(3, shuffle=False, random_state=0)