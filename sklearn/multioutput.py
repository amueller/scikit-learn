--- conflicted
+++ resolved
@@ -718,14 +718,9 @@
         -------
         self : object
         """
-<<<<<<< HEAD
-        super(RegressorChain, self).fit(X, Y)
+        super().fit(X, Y)
         return self
 
     def _more_tags(self):
         # FIXME
-        return {'_skip_test': True}
-=======
-        super().fit(X, Y)
-        return self
->>>>>>> 8e4a8763
+        return {'_skip_test': True}