--- conflicted
+++ resolved
@@ -27,12 +27,8 @@
 from ..exceptions import ConvergenceWarning
 
 
-<<<<<<< HEAD
-class NeighborhoodComponentsAnalysis(BaseEstimator, ComponentsMixin,
-                                     TransformerMixin):
-=======
-class NeighborhoodComponentsAnalysis(TransformerMixin, BaseEstimator):
->>>>>>> 5cf88db2
+class NeighborhoodComponentsAnalysis(ComponentsMixin, TransformerMixin,
+                                     BaseEstimator):
     """Neighborhood Components Analysis
 
     Neighborhood Component Analysis (NCA) is a machine learning algorithm for
