--- conflicted
+++ resolved
@@ -24,17 +24,6 @@
 from .utils.metaestimators import _BaseComposition
 
 __all__ = ['Pipeline', 'FeatureUnion', 'make_pipeline', 'make_union']
-
-
-def _get_feature_names(X):
-    if hasattr(X, 'columns'):
-        feature_names = np.array(X.columns)
-    elif getattr(X, 'ndim', 0) > 1:
-        feature_names = getattr(X, 'columns',
-                                ['x%d' % i for i in range(X.shape[1])])
-    else:
-        feature_names = None
-    return feature_names
 
 
 class Pipeline(_BaseComposition):
@@ -329,7 +318,6 @@
             # transformer. This is necessary when loading the transformer
             # from the cache.
             self.steps[step_idx] = (name, fitted_transformer)
-
         if self._final_estimator == 'passthrough':
             return X, {}
         return X, fit_params_steps[self.steps[-1][0]]
@@ -361,17 +349,10 @@
             This estimator
         """
         Xt, fit_params = self._fit(X, y, **fit_params)
-<<<<<<< HEAD
-        if self._final_estimator != 'passthrough':
-            self._final_estimator.fit(Xt, y, **fit_params)
-        self.get_feature_names(_get_feature_names(X))
-
-=======
         with _print_elapsed_time('Pipeline',
                                  self._log_message(len(self.steps) - 1)):
             if self._final_estimator != 'passthrough':
                 self._final_estimator.fit(Xt, y, **fit_params)
->>>>>>> 896a76eb
         return self
 
     def fit_transform(self, X, y=None, **fit_params):
@@ -403,16 +384,6 @@
         """
         last_step = self._final_estimator
         Xt, fit_params = self._fit(X, y, **fit_params)
-<<<<<<< HEAD
-        if hasattr(last_step, 'fit_transform'):
-            Xt = last_step.fit_transform(Xt, y, **fit_params)
-        elif last_step != 'passthrough':
-            Xt = last_step.fit(Xt, y, **fit_params).transform(Xt)
-
-        self.get_feature_names(_get_feature_names(X))
-
-        return Xt
-=======
         with _print_elapsed_time('Pipeline',
                                  self._log_message(len(self.steps) - 1)):
             if last_step == 'passthrough':
@@ -421,7 +392,6 @@
                 return last_step.fit_transform(Xt, y, **fit_params)
             else:
                 return last_step.fit(Xt, y, **fit_params).transform(Xt)
->>>>>>> 896a76eb
 
     @if_delegate_has_method(delegate='_final_estimator')
     def predict(self, X, **predict_params):
@@ -640,44 +610,33 @@
         return getattr(self.steps[0][1], '_pairwise', False)
 
     def get_feature_names(self, input_features=None):
-        """Get the feature names for all steps.
-
-        Sets the input_features_ attribute on the pipeline and
-        on all pipeline steps using the provided input feature names
-        as input for the first step, and returns the output features
-        if the last step is a transformer.
-
-        Some estimators like `ColumnTransformer` and `CountVectorizer`
-        might ignore the provided input feature names.
-
-        Parameters
-        ----------
-        input_features : array-like of string or None
-            Feature names to use as input feature names for the first step
-            of the pipeline.
-
-        Returns
-        -------
-        feature_names : array-like of string or None
-            Output feature names of the last step if it is a transformer,
-            and None otherwise.
-
-        """
-        if input_features is not None or not hasattr(self, 'input_features_'):
-            self.input_features_ = input_features
-
-        feature_names = self.input_features_
-        for _, name, transform in self._iter(with_final=True):
-            transform.input_features_ = feature_names
+        """Get feature names for transformation.
+
+        Transform input features using the pipeline.
+        If the last step is a transformer, it's included
+        in the transformation, otherwise it's not.
+
+        Parameters
+        ----------
+        input_features : array-like of string
+            Input feature names.
+
+        Returns
+        -------
+        feature_names : array-like of string
+            Transformed feature names
+        """
+        feature_names = input_features
+        with_final = hasattr(self._final_estimator, "transform")
+        for name, transform in self._iter(with_final=with_final):
+            if not hasattr(transform, "get_feature_names"):
+                raise TypeError("Transformer {} does provide"
+                                " get_feature_names".format(name))
             try:
-                try:
-                    feature_names = transform.get_feature_names(
-                        input_features=feature_names)
-                except TypeError:
+                feature_names = transform.get_feature_names(
+                    input_features=feature_names)
+            except TypeError:
                     feature_names = transform.get_feature_names()
-            except AttributeError:
-                # this can come from inside a meta-estimator
-                feature_names = None
         return feature_names
 
 
