# Authors: Andreas Mueller <amueller@ais.uni-bonn.de>
#          Joris Van den Bossche <jorisvandenbossche@gmail.com>
# License: BSD 3 clause

from __future__ import division

import numbers
import warnings

import numpy as np
from scipy import sparse

from .. import get_config as _get_config
from ..base import BaseEstimator, TransformerMixin
from ..externals import six
from ..utils import check_array
from ..utils import deprecated
from ..utils.fixes import _argmax, _object_dtype_isnan
from ..utils.validation import check_is_fitted

from .base import _transform_selected
from .label import _encode, _encode_check_unknown

range = six.moves.range

__all__ = [
    'OneHotEncoder',
    'OrdinalEncoder'
]


class _BaseEncoder(BaseEstimator, TransformerMixin):
    """
    Base class for encoders that includes the code to categorize and
    transform the input features.

    """

    def _check_X(self, X):
        """
        Perform custom check_array:
        - convert list of strings to object dtype
        - check for missing values for object dtype data (check_array does
          not do that)

        """
        X_temp = check_array(X, dtype=None)
        if not hasattr(X, 'dtype') and np.issubdtype(X_temp.dtype, np.str_):
            X = check_array(X, dtype=np.object)
        else:
            X = X_temp

        if X.dtype == np.dtype('object'):
            if not _get_config()['assume_finite']:
                if _object_dtype_isnan(X).any():
                    raise ValueError("Input contains NaN")

        return X

    def _fit(self, X, handle_unknown='error'):
        X = self._check_X(X)

        n_samples, n_features = X.shape

        if self._categories != 'auto':
            if X.dtype != object:
                for cats in self._categories:
                    if not np.all(np.sort(cats) == np.array(cats)):
                        raise ValueError("Unsorted categories are not "
                                         "supported for numerical categories")
            if len(self._categories) != n_features:
                raise ValueError("Shape mismatch: if n_values is an array,"
                                 " it has to be of shape (n_features,).")

        self.categories_ = []

        for i in range(n_features):
            Xi = X[:, i]
            if self._categories == 'auto':
                cats = _encode(Xi)
            else:
                cats = np.array(self._categories[i], dtype=X.dtype)
                if handle_unknown == 'error':
                    diff = _encode_check_unknown(Xi, cats)
                    if diff:
                        msg = ("Found unknown categories {0} in column {1}"
                               " during fit".format(diff, i))
                        raise ValueError(msg)
            self.categories_.append(cats)

    def _transform(self, X, handle_unknown='error'):
        X = self._check_X(X)

        _, n_features = X.shape
        X_int = np.zeros_like(X, dtype=np.int)
        X_mask = np.ones_like(X, dtype=np.bool)

        for i in range(n_features):
            Xi = X[:, i]
            diff, valid_mask = _encode_check_unknown(Xi, self.categories_[i],
                                                     return_mask=True)

            if not np.all(valid_mask):
                if handle_unknown == 'error':
                    msg = ("Found unknown categories {0} in column {1}"
                           " during transform".format(diff, i))
                    raise ValueError(msg)
                else:
                    # Set the problematic rows to an acceptable value and
                    # continue `The rows are marked `X_mask` and will be
                    # removed later.
                    X_mask[:, i] = valid_mask
                    Xi = Xi.copy()
                    Xi[~valid_mask] = self.categories_[i][0]
            _, encoded = _encode(Xi, self.categories_[i], encode=True)
            X_int[:, i] = encoded

        return X_int, X_mask


class OneHotEncoder(_BaseEncoder):
    """Encode categorical integer features as a one-hot numeric array.

    The input to this transformer should be an array-like of integers or
    strings, denoting the values taken on by categorical (discrete) features.
    The features are encoded using a one-hot (aka 'one-of-K' or 'dummy')
    encoding scheme. This creates a binary column for each category and
    returns a sparse matrix or dense array.

    By default, the encoder derives the categories based on the unique values
    in each feature. Alternatively, you can also specify the `categories`
    manually.
    The OneHotEncoder previously assumed that the input features take on
    values in the range [0, max(values)). This behaviour is deprecated.

    This encoding is needed for feeding categorical data to many scikit-learn
    estimators, notably linear models and SVMs with the standard kernels.

    Note: a one-hot encoding of y labels should use a LabelBinarizer
    instead.

    Read more in the :ref:`User Guide <preprocessing_categorical_features>`.

    Parameters
    ----------
    categories : 'auto' or a list of lists/arrays of values, default='auto'.
        Categories (unique values) per feature:

        - 'auto' : Determine categories automatically from the training data.
        - list : ``categories[i]`` holds the categories expected in the ith
          column. The passed categories should not mix strings and numeric
          values within a single feature, and should be sorted in case of
          numeric values.

        The used categories can be found in the ``categories_`` attribute.

    sparse : boolean, default=True
        Will return sparse matrix if set True else will return an array.

    dtype : number type, default=np.float
        Desired dtype of output.

    handle_unknown : 'error' or 'ignore', default='error'.
        Whether to raise an error or ignore if an unknown categorical feature
        is present during transform (default is to raise). When this parameter
        is set to 'ignore' and an unknown category is encountered during
        transform, the resulting one-hot encoded columns for this feature
        will be all zeros. In the inverse transform, an unknown category
        will be denoted as None.

    n_values : 'auto', int or array of ints, default='auto'
        Number of values per feature.

        - 'auto' : determine value range from training data.
        - int : number of categorical values per feature.
                Each feature value should be in ``range(n_values)``
        - array : ``n_values[i]`` is the number of categorical values in
                  ``X[:, i]``. Each feature value should be
                  in ``range(n_values[i])``

        .. deprecated:: 0.20
            The `n_values` keyword was deprecated in version 0.20 and will
            be removed in 0.22. Use `categories` instead.

    categorical_features : 'all' or array of indices or mask, default='all'
        Specify what features are treated as categorical.

        - 'all': All features are treated as categorical.
        - array of indices: Array of categorical feature indices.
        - mask: Array of length n_features and with dtype=bool.

        Non-categorical features are always stacked to the right of the matrix.

        .. deprecated:: 0.20
            The `categorical_features` keyword was deprecated in version
            0.20 and will be removed in 0.22.
            You can use the ``ColumnTransformer`` instead.

    Attributes
    ----------
    categories_ : list of arrays
        The categories of each feature determined during fitting
        (in order of the features in X and corresponding with the output
        of ``transform``).

    active_features_ : array
        Indices for active features, meaning values that actually occur
        in the training set. Only available when n_values is ``'auto'``.

        .. deprecated:: 0.20
            The ``active_features_`` attribute was deprecated in version
            0.20 and will be removed in 0.22.

    feature_indices_ : array of shape (n_features,)
        Indices to feature ranges.
        Feature ``i`` in the original data is mapped to features
        from ``feature_indices_[i]`` to ``feature_indices_[i+1]``
        (and then potentially masked by ``active_features_`` afterwards)

        .. deprecated:: 0.20
            The ``feature_indices_`` attribute was deprecated in version
            0.20 and will be removed in 0.22.

    n_values_ : array of shape (n_features,)
        Maximum number of values per feature.

        .. deprecated:: 0.20
            The ``n_values_`` attribute was deprecated in version
            0.20 and will be removed in 0.22.

    Examples
    --------
    Given a dataset with two features, we let the encoder find the unique
    values per feature and transform the data to a binary one-hot encoding.

    >>> from sklearn.preprocessing import OneHotEncoder
    >>> enc = OneHotEncoder(handle_unknown='ignore')
    >>> X = [['Male', 1], ['Female', 3], ['Female', 2]]
    >>> enc.fit(X)
    ... # doctest: +ELLIPSIS
    OneHotEncoder(categorical_features=None, categories=None,
           dtype=<... 'numpy.float64'>, handle_unknown='ignore',
           n_values=None, sparse=True)

    >>> enc.categories_
    [array(['Female', 'Male'], dtype=object), array([1, 2, 3], dtype=object)]
    >>> enc.transform([['Female', 1], ['Male', 4]]).toarray()
    array([[1., 0., 1., 0., 0.],
           [0., 1., 0., 0., 0.]])
    >>> enc.inverse_transform([[0, 1, 1, 0, 0], [0, 0, 0, 1, 0]])
    array([['Male', 1],
           [None, 2]], dtype=object)
    >>> enc.get_feature_names()
    array(['x0_Female', 'x0_Male', 'x1_1', 'x1_2', 'x1_3'], dtype=object)

    See also
    --------
    sklearn.preprocessing.OrdinalEncoder : performs an ordinal (integer)
      encoding of the categorical features.
    sklearn.feature_extraction.DictVectorizer : performs a one-hot encoding of
      dictionary items (also handles string-valued features).
    sklearn.feature_extraction.FeatureHasher : performs an approximate one-hot
      encoding of dictionary items or strings.
    sklearn.preprocessing.LabelBinarizer : binarizes labels in a one-vs-all
      fashion.
    sklearn.preprocessing.MultiLabelBinarizer : transforms between iterable of
      iterables and a multilabel format, e.g. a (samples x classes) binary
      matrix indicating the presence of a class label.
    """

    def __init__(self, n_values=None, categorical_features=None,
                 categories=None, sparse=True, dtype=np.float64,
                 handle_unknown='error'):
        self.categories = categories
        self.sparse = sparse
        self.dtype = dtype
        self.handle_unknown = handle_unknown
        self.n_values = n_values
        self.categorical_features = categorical_features

    # Deprecated attributes

    @property
    @deprecated("The ``active_features_`` attribute was deprecated in version "
                "0.20 and will be removed 0.22.")
    def active_features_(self):
        check_is_fitted(self, 'categories_')
        return self._active_features_

    @property
    @deprecated("The ``feature_indices_`` attribute was deprecated in version "
                "0.20 and will be removed 0.22.")
    def feature_indices_(self):
        check_is_fitted(self, 'categories_')
        return self._feature_indices_

    @property
    @deprecated("The ``n_values_`` attribute was deprecated in version "
                "0.20 and will be removed 0.22.")
    def n_values_(self):
        check_is_fitted(self, 'categories_')
        return self._n_values_

    def _handle_deprecations(self, X):
<<<<<<< HEAD
        self._n_values = self.n_values
=======
>>>>>>> feed6c71
        # internal version of the attributes to handle deprecations
        self._n_values = self.n_values
        self._categories = getattr(self, '_categories', None)
        self._categorical_features = getattr(self, '_categorical_features',
                                             None)

        # user manually set the categories or second fit -> never legacy mode
        if self.categories is not None or self._categories is not None:
            self._legacy_mode = False
            if self.categories is not None:
                self._categories = self.categories

        # categories not set -> infer if we need legacy mode or not
        elif self.n_values is not None and self.n_values != 'auto':
            msg = (
                "Passing 'n_values' is deprecated in version 0.20 and will be "
                "removed in 0.22. You can use the 'categories' keyword "
                "instead. 'n_values=n' corresponds to 'categories=[range(n)]'."
            )
            warnings.warn(msg, DeprecationWarning)
            self._legacy_mode = True

        else:  # n_values = 'auto'
            if self.handle_unknown == 'ignore':
                # no change in behaviour, no need to raise deprecation warning
                self._legacy_mode = False
                self._categories = 'auto'
                if self.n_values == 'auto':
                    # user manually specified this
                    msg = (
                        "Passing 'n_values' is deprecated in version 0.20 and "
                        "will be removed in 0.22. n_values='auto' can be "
                        "replaced with categories='auto'."
                    )
                    warnings.warn(msg, DeprecationWarning)
            else:

                # check if we have integer or categorical input
                try:
                    check_array(X, dtype=np.int)
                except ValueError:
                    self._legacy_mode = False
                    self._categories = 'auto'
                else:
                    msg = (
                        "The handling of integer data will change in version "
                        "0.22. Currently, the categories are determined "
                        "based on the range [0, max(values)], while in the "
                        "future they will be determined based on the unique "
                        "values.\nIf you want the future behaviour and "
                        "silence this warning, you can specify "
                        "\"categories='auto'\".\n"
                        "In case you used a LabelEncoder before this "
                        "OneHotEncoder to convert the categories to integers, "
                        "then you can now use the OneHotEncoder directly."
                    )
                    warnings.warn(msg, FutureWarning)
                    self._legacy_mode = True
                    self._n_values = 'auto'

        # if user specified categorical_features -> always use legacy mode
        if self.categorical_features is not None:
            if (isinstance(self.categorical_features, six.string_types)
                    and self.categorical_features == 'all'):
                warnings.warn(
                    "The 'categorical_features' keyword is deprecated in "
                    "version 0.20 and will be removed in 0.22. The passed "
                    "value of 'all' is the default and can simply be removed.",
                    DeprecationWarning)
            else:
                if self.categories is not None:
                    raise ValueError(
                        "The 'categorical_features' keyword is deprecated, "
                        "and cannot be used together with specifying "
                        "'categories'.")
                warnings.warn(
                    "The 'categorical_features' keyword is deprecated in "
                    "version 0.20 and will be removed in 0.22. You can "
                    "use the ColumnTransformer instead.", DeprecationWarning)
                # Set categories_ to empty list if no categorical columns exist
                n_features = X.shape[1]
                sel = np.zeros(n_features, dtype=bool)
                sel[np.asarray(self.categorical_features)] = True
                if sum(sel) == 0:
                    self.categories_ = []
                self._legacy_mode = True
            self._categorical_features = self.categorical_features
        else:
            self._categorical_features = 'all'

    def fit(self, X, y=None):
        """Fit OneHotEncoder to X.

        Parameters
        ----------
        X : array-like, shape [n_samples, n_features]
            The data to determine the categories of each feature.

        Returns
        -------
        self
        """
        if self.handle_unknown not in ('error', 'ignore'):
            msg = ("handle_unknown should be either 'error' or 'ignore', "
                   "got {0}.".format(self.handle_unknown))
            raise ValueError(msg)

        self._handle_deprecations(X)

        if self._legacy_mode:
            _transform_selected(X, self._legacy_fit_transform, self.dtype,
                                self._categorical_features,
                                copy=True)
            return self
        else:
            self._fit(X, handle_unknown=self.handle_unknown)
            return self

    def _legacy_fit_transform(self, X):
        """Assumes X contains only categorical features."""
        dtype = getattr(X, 'dtype', None)
        X = check_array(X, dtype=np.int)
        if np.any(X < 0):
            raise ValueError("OneHotEncoder in legacy mode cannot handle "
                             "categories encoded as negative integers. "
                             "Please set categories='auto' explicitly to "
                             "be able to use arbitrary integer values as "
                             "category identifiers.")
        n_samples, n_features = X.shape
        if (isinstance(self._n_values, six.string_types) and
                self._n_values == 'auto'):
            n_values = np.max(X, axis=0) + 1
        elif isinstance(self._n_values, numbers.Integral):
            if (np.max(X, axis=0) >= self._n_values).any():
                raise ValueError("Feature out of bounds for n_values=%d"
                                 % self._n_values)
            n_values = np.empty(n_features, dtype=np.int)
            n_values.fill(self._n_values)
        else:
            try:
                n_values = np.asarray(self._n_values, dtype=int)
            except (ValueError, TypeError):
                raise TypeError("Wrong type for parameter `n_values`. Expected"
                                " 'auto', int or array of ints, got %r"
                                % type(X))
            if n_values.ndim < 1 or n_values.shape[0] != X.shape[1]:
                raise ValueError("Shape mismatch: if n_values is an array,"
                                 " it has to be of shape (n_features,).")

        self._n_values_ = n_values
        self.categories_ = [np.arange(n_val - 1, dtype=dtype)
                            for n_val in n_values]
        n_values = np.hstack([[0], n_values])
        indices = np.cumsum(n_values)
        self._feature_indices_ = indices

        column_indices = (X + indices[:-1]).ravel()
        row_indices = np.repeat(np.arange(n_samples, dtype=np.int32),
                                n_features)
        data = np.ones(n_samples * n_features)
        out = sparse.coo_matrix((data, (row_indices, column_indices)),
                                shape=(n_samples, indices[-1]),
                                dtype=self.dtype).tocsr()

        if (isinstance(self._n_values, six.string_types) and
                self._n_values == 'auto'):
            mask = np.array(out.sum(axis=0)).ravel() != 0
            active_features = np.where(mask)[0]
            out = out[:, active_features]
            self._active_features_ = active_features

            self.categories_ = [
                np.unique(X[:, i]).astype(dtype) if dtype
                else np.unique(X[:, i]) for i in range(n_features)]

        return out if self.sparse else out.toarray()

    def fit_transform(self, X, y=None):
        """Fit OneHotEncoder to X, then transform X.

        Equivalent to fit(X).transform(X) but more convenient.

        Parameters
        ----------
        X : array-like, shape [n_samples, n_features]
            The data to encode.

        Returns
        -------
        X_out : sparse matrix if sparse=True else a 2-d array
            Transformed input.
        """
        if self.handle_unknown not in ('error', 'ignore'):
            msg = ("handle_unknown should be either 'error' or 'ignore', "
                   "got {0}.".format(self.handle_unknown))
            raise ValueError(msg)

        self._handle_deprecations(X)

        if self._legacy_mode:
            return _transform_selected(
                X, self._legacy_fit_transform, self.dtype,
                self._categorical_features, copy=True)
        else:
            return self.fit(X).transform(X)

    def _legacy_transform(self, X):
        """Assumes X contains only categorical features."""
        X = check_array(X, dtype=np.int)
        if np.any(X < 0):
            raise ValueError("OneHotEncoder in legacy mode cannot handle "
                             "categories encoded as negative integers. "
                             "Please set categories='auto' explicitly to "
                             "be able to use arbitrary integer values as "
                             "category identifiers.")
        n_samples, n_features = X.shape

        indices = self._feature_indices_
        if n_features != indices.shape[0] - 1:
            raise ValueError("X has different shape than during fitting."
                             " Expected %d, got %d."
                             % (indices.shape[0] - 1, n_features))

        # We use only those categorical features of X that are known using fit.
        # i.e lesser than n_values_ using mask.
        # This means, if self.handle_unknown is "ignore", the row_indices and
        # col_indices corresponding to the unknown categorical feature are
        # ignored.
        mask = (X < self._n_values_).ravel()
        if np.any(~mask):
            if self.handle_unknown not in ['error', 'ignore']:
                raise ValueError("handle_unknown should be either error or "
                                 "unknown got %s" % self.handle_unknown)
            if self.handle_unknown == 'error':
                raise ValueError("unknown categorical feature present %s "
                                 "during transform." % X.ravel()[~mask])

        column_indices = (X + indices[:-1]).ravel()[mask]
        row_indices = np.repeat(np.arange(n_samples, dtype=np.int32),
                                n_features)[mask]
        data = np.ones(np.sum(mask))
        out = sparse.coo_matrix((data, (row_indices, column_indices)),
                                shape=(n_samples, indices[-1]),
                                dtype=self.dtype).tocsr()
        if (isinstance(self._n_values, six.string_types) and
                self._n_values == 'auto'):
            out = out[:, self._active_features_]

        return out if self.sparse else out.toarray()

    def _transform_new(self, X):
        """New implementation assuming categorical input"""
        X_temp = check_array(X, dtype=None)
        if not hasattr(X, 'dtype') and np.issubdtype(X_temp.dtype, np.str_):
            X = check_array(X, dtype=np.object)
        else:
            X = X_temp

        n_samples, n_features = X.shape

        X_int, X_mask = self._transform(X, handle_unknown=self.handle_unknown)

        mask = X_mask.ravel()
        n_values = [cats.shape[0] for cats in self.categories_]
        n_values = np.array([0] + n_values)
        feature_indices = np.cumsum(n_values)

        indices = (X_int + feature_indices[:-1]).ravel()[mask]
        indptr = X_mask.sum(axis=1).cumsum()
        indptr = np.insert(indptr, 0, 0)
        data = np.ones(n_samples * n_features)[mask]

        out = sparse.csr_matrix((data, indices, indptr),
                                shape=(n_samples, feature_indices[-1]),
                                dtype=self.dtype)
        if not self.sparse:
            return out.toarray()
        else:
            return out

    def transform(self, X):
        """Transform X using one-hot encoding.

        Parameters
        ----------
        X : array-like, shape [n_samples, n_features]
            The data to encode.

        Returns
        -------
        X_out : sparse matrix if sparse=True else a 2-d array
            Transformed input.
        """
        check_is_fitted(self, 'categories_')
        if self._legacy_mode:
            return _transform_selected(X, self._legacy_transform, self.dtype,
                                       self._categorical_features,
                                       copy=True)
        else:
            return self._transform_new(X)

    def inverse_transform(self, X):
        """Convert the back data to the original representation.

        In case unknown categories are encountered (all zero's in the
        one-hot encoding), ``None`` is used to represent this category.

        Parameters
        ----------
        X : array-like or sparse matrix, shape [n_samples, n_encoded_features]
            The transformed data.

        Returns
        -------
        X_tr : array-like, shape [n_samples, n_features]
            Inverse transformed array.

        """
        # if self._legacy_mode:
        #     raise ValueError("only supported for categorical features")

        check_is_fitted(self, 'categories_')
        X = check_array(X, accept_sparse='csr')

        n_samples, _ = X.shape
        n_features = len(self.categories_)
        n_transformed_features = sum([len(cats) for cats in self.categories_])

        # validate shape of passed X
        msg = ("Shape of the passed X data is not correct. Expected {0} "
               "columns, got {1}.")
        if X.shape[1] != n_transformed_features:
            raise ValueError(msg.format(n_transformed_features, X.shape[1]))

        # create resulting array of appropriate dtype
        dt = np.find_common_type([cat.dtype for cat in self.categories_], [])
        X_tr = np.empty((n_samples, n_features), dtype=dt)

        j = 0
        found_unknown = {}

        for i in range(n_features):
            n_categories = len(self.categories_[i])
            sub = X[:, j:j + n_categories]

            # for sparse X argmax returns 2D matrix, ensure 1D array
            labels = np.asarray(_argmax(sub, axis=1)).flatten()
            X_tr[:, i] = self.categories_[i][labels]

            if self.handle_unknown == 'ignore':
                # ignored unknown categories: we have a row of all zero's
                unknown = np.asarray(sub.sum(axis=1) == 0).flatten()
                if unknown.any():
                    found_unknown[i] = unknown

            j += n_categories

        # if ignored are found: potentially need to upcast result to
        # insert None values
        if found_unknown:
            if X_tr.dtype != object:
                X_tr = X_tr.astype(object)

            for idx, mask in found_unknown.items():
                X_tr[mask, idx] = None

        return X_tr

    def get_feature_names(self, input_features=None):
        """Return feature names for output features.

        Parameters
        ----------
        input_features : list of string, length n_features, optional
            String names for input features if available. By default,
            "x0", "x1", ... "xn_features" is used.

        Returns
        -------
        output_feature_names : array of string, length n_output_features

        """
        check_is_fitted(self, 'categories_')
        cats = self.categories_
        if input_features is None:
            input_features = ['x%d' % i for i in range(len(cats))]
        elif len(input_features) != len(self.categories_):
            raise ValueError(
                "input_features should have length equal to number of "
                "features ({}), got {}".format(len(self.categories_),
                                               len(input_features)))

        feature_names = []
        for i in range(len(cats)):
            names = [
                input_features[i] + '_' + six.text_type(t) for t in cats[i]]
            feature_names.extend(names)

        return np.array(feature_names, dtype=object)


class OrdinalEncoder(_BaseEncoder):
    """Encode categorical features as an integer array.

    The input to this transformer should be an array-like of integers or
    strings, denoting the values taken on by categorical (discrete) features.
    The features are converted to ordinal integers. This results in
    a single column of integers (0 to n_categories - 1) per feature.

    Read more in the :ref:`User Guide <preprocessing_categorical_features>`.

    Parameters
    ----------
    categories : 'auto' or a list of lists/arrays of values.
        Categories (unique values) per feature:

        - 'auto' : Determine categories automatically from the training data.
        - list : ``categories[i]`` holds the categories expected in the ith
          column. The passed categories should not mix strings and numeric
          values, and should be sorted in case of numeric values.

        The used categories can be found in the ``categories_`` attribute.

    dtype : number type, default np.float64
        Desired dtype of output.

    Attributes
    ----------
    categories_ : list of arrays
        The categories of each feature determined during fitting
        (in order of the features in X and corresponding with the output
        of ``transform``).

    Examples
    --------
    Given a dataset with two features, we let the encoder find the unique
    values per feature and transform the data to an ordinal encoding.

    >>> from sklearn.preprocessing import OrdinalEncoder
    >>> enc = OrdinalEncoder()
    >>> X = [['Male', 1], ['Female', 3], ['Female', 2]]
    >>> enc.fit(X)
    ... # doctest: +ELLIPSIS
    OrdinalEncoder(categories='auto', dtype=<... 'numpy.float64'>)
    >>> enc.categories_
    [array(['Female', 'Male'], dtype=object), array([1, 2, 3], dtype=object)]
    >>> enc.transform([['Female', 3], ['Male', 1]])
    array([[0., 2.],
           [1., 0.]])

    >>> enc.inverse_transform([[1, 0], [0, 1]])
    array([['Male', 1],
           ['Female', 2]], dtype=object)

    See also
    --------
    sklearn.preprocessing.OneHotEncoder : performs a one-hot encoding of
      categorical features.
    sklearn.preprocessing.LabelEncoder : encodes target labels with values
      between 0 and n_classes-1.
    """

    def __init__(self, categories='auto', dtype=np.float64):
        self.categories = categories
        self.dtype = dtype

    def fit(self, X, y=None):
        """Fit the OrdinalEncoder to X.

        Parameters
        ----------
        X : array-like, shape [n_samples, n_features]
            The data to determine the categories of each feature.

        Returns
        -------
        self

        """
        # base classes uses _categories to deal with deprecations in
        # OneHoteEncoder: can be removed once deprecations are removed
        self._categories = self.categories
        self._fit(X)

        return self

    def transform(self, X):
        """Transform X to ordinal codes.

        Parameters
        ----------
        X : array-like, shape [n_samples, n_features]
            The data to encode.

        Returns
        -------
        X_out : sparse matrix or a 2-d array
            Transformed input.

        """
        X_int, _ = self._transform(X)
        return X_int.astype(self.dtype, copy=False)

    def inverse_transform(self, X):
        """Convert the data back to the original representation.

        Parameters
        ----------
        X : array-like or sparse matrix, shape [n_samples, n_encoded_features]
            The transformed data.

        Returns
        -------
        X_tr : array-like, shape [n_samples, n_features]
            Inverse transformed array.

        """
        check_is_fitted(self, 'categories_')
        X = check_array(X, accept_sparse='csr')

        n_samples, _ = X.shape
        n_features = len(self.categories_)

        # validate shape of passed X
        msg = ("Shape of the passed X data is not correct. Expected {0} "
               "columns, got {1}.")
        if X.shape[1] != n_features:
            raise ValueError(msg.format(n_features, X.shape[1]))

        # create resulting array of appropriate dtype
        dt = np.find_common_type([cat.dtype for cat in self.categories_], [])
        X_tr = np.empty((n_samples, n_features), dtype=dt)

        for i in range(n_features):
            labels = X[:, i].astype('int64')
            X_tr[:, i] = self.categories_[i][labels]

        return X_tr<|MERGE_RESOLUTION|>--- conflicted
+++ resolved
@@ -302,10 +302,6 @@
         return self._n_values_
 
     def _handle_deprecations(self, X):
-<<<<<<< HEAD
-        self._n_values = self.n_values
-=======
->>>>>>> feed6c71
         # internal version of the attributes to handle deprecations
         self._n_values = self.n_values
         self._categories = getattr(self, '_categories', None)
