--- conflicted
+++ resolved
@@ -196,17 +196,13 @@
     return X
 
 
-<<<<<<< HEAD
-class _BaseScaler(BaseEstimator, TransformerMixin):
+class _BaseScaler(TransformerMixin, BaseEstimator):
     @property
     def n_features_out_(self):
         return self.scale_.shape[0]
 
 
 class MinMaxScaler(_BaseScaler):
-=======
-class MinMaxScaler(TransformerMixin, BaseEstimator):
->>>>>>> 5cf88db2
     """Transforms features by scaling each feature to a given range.
 
     This estimator scales and translates each feature individually such
@@ -503,11 +499,7 @@
     return X
 
 
-<<<<<<< HEAD
 class StandardScaler(_BaseScaler):
-=======
-class StandardScaler(TransformerMixin, BaseEstimator):
->>>>>>> 5cf88db2
     """Standardize features by removing the mean and scaling to unit variance
 
     The standard score of a sample `x` is calculated as:
@@ -835,11 +827,7 @@
         return {'allow_nan': True}
 
 
-<<<<<<< HEAD
 class MaxAbsScaler(_BaseScaler):
-=======
-class MaxAbsScaler(TransformerMixin, BaseEstimator):
->>>>>>> 5cf88db2
     """Scale each feature by its maximum absolute value.
 
     This estimator scales and translates each feature individually such
@@ -1068,11 +1056,7 @@
     return X
 
 
-<<<<<<< HEAD
 class RobustScaler(_BaseScaler):
-=======
-class RobustScaler(TransformerMixin, BaseEstimator):
->>>>>>> 5cf88db2
     """Scale features using statistics that are robust to outliers.
 
     This Scaler removes the median and scales the data according to
