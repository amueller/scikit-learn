--- conflicted
+++ resolved
@@ -521,11 +521,7 @@
 
 
 def test_unicode_kernel():
-<<<<<<< HEAD
     # Test that a unicode kernel name does not cause a TypeError
-=======
-    # Test default behavior on both versions
->>>>>>> 52e9cc5a
     clf = svm.SVC(gamma='scale', kernel='linear', probability=True)
     clf.fit(X, Y)
     clf.predict_proba(T)
