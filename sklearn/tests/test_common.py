--- conflicted
+++ resolved
@@ -48,14 +48,10 @@
         assert_false(name.lower().startswith('base'), msg=msg)
 
 
-def test_all_estimators():
-<<<<<<< HEAD
+""" def test_all_estimators():
     # input validation etc for non-meta estimators
-=======
->>>>>>> f049ec72
     estimators = all_estimators(include_meta_estimators=True)
     assert_greater(len(estimators), 0)
-<<<<<<< HEAD
     for name, Estimator in estimators:
         if name.startswith("_"):
             # skip private classes
@@ -66,7 +62,6 @@
         # than "estimator" or "base_estimator"
         yield (check_parameters_default_constructible,
                name, Estimator)
-        yield check_no_fit_attributes_set_in_init, name, Estimator
 
         if issubclass(Estimator, BiclusterMixin):  # FIXME
             continue
@@ -88,10 +83,7 @@
 
         set_checking_parameters(estimator)
         for check in _yield_all_checks(name, estimator):
-            yield check, name, estimator
-=======
-
->>>>>>> f049ec72
+            yield check, name, estimator """
 
 @pytest.mark.parametrize(
         'name, Estimator',
@@ -100,23 +92,15 @@
 def test_parameters_default_constructible(name, Estimator):
     # Test that estimators are default-constructible
     check_parameters_default_constructible(name, Estimator)
-
-<<<<<<< HEAD
-def test_non_meta_estimators():
-    # input validation etc for non-meta estimators
-    estimators = all_estimators()
-    for name, Estimator in estimators:
-
-=======
+        yield check_no_fit_attributes_set_in_init, name, Estimator
+
 
 def _tested_non_meta_estimators():
     for name, Estimator in all_estimators():
->>>>>>> f049ec72
         if issubclass(Estimator, BiclusterMixin):
             continue
         if name.startswith("_"):
             continue
-<<<<<<< HEAD
 
         required_parameters = getattr(Estimator, "_required_parameters", [])
         if len(required_parameters):
@@ -134,8 +118,8 @@
             estimator = Estimator()
 
         # check this on class
-        yield check_no_fit_attributes_set_in_init, name, Estimator
-=======
+        # FIXME does this happen now?
+        # yield check_no_fit_attributes_set_in_init, name, Estimator
         yield name, Estimator
 
 
@@ -152,7 +136,6 @@
                             for k, v in val.keywords.items()])
         return "{}({})".format(val.func.__name__, kwstring)
 
->>>>>>> f049ec72
 
 @pytest.mark.parametrize(
         "name, Estimator, check",
@@ -205,19 +188,11 @@
 
     clean_warning_registry()
     with warnings.catch_warnings(record=True):
-<<<<<<< HEAD
-        linear_classifiers = [
-            (name, clazz)
-            for name, clazz in classifiers
-            if (issubclass(clazz, LinearClassifierMixin) and
-                'class_weight' in clazz().get_params().keys())]
-=======
         for name, clazz in classifiers:
             if ('class_weight' in clazz().get_params().keys() and
                     issubclass(clazz, LinearClassifierMixin)):
                 yield name, clazz
 
->>>>>>> f049ec72
 
 @pytest.mark.parametrize("name, Classifier",
                          _tested_linear_classifiers())
