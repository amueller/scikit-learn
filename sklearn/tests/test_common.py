"""
General tests for all estimators in sklearn.
"""

# Authors: Andreas Mueller <amueller@ais.uni-bonn.de>
#          Gael Varoquaux gael.varoquaux@normalesup.org
# License: BSD 3 clause
from __future__ import print_function

import os
import warnings
import sys
import re
import pkgutil

from sklearn.externals.six import PY3
from sklearn.utils.testing import assert_false, clean_warning_registry
from sklearn.utils.testing import all_estimators
from sklearn.utils.testing import assert_equal
from sklearn.utils.testing import assert_greater
from sklearn.utils.testing import assert_in
from sklearn.utils.testing import ignore_warnings
<<<<<<< HEAD
=======
from sklearn.utils.testing import _named_check
from sklearn.exceptions import SkipTestWarning
>>>>>>> e053cce6

import sklearn
from warnings import warn
from sklearn.base import RegressorMixin
from sklearn.cluster.bicluster import BiclusterMixin
from sklearn.discriminant_analysis import LinearDiscriminantAnalysis
from sklearn.linear_model import Ridge

from sklearn.linear_model.base import LinearClassifierMixin
from sklearn.utils.estimator_checks import (
    _yield_all_checks,
    set_checking_parameters,
    check_parameters_default_constructible,
    check_no_fit_attributes_set_in_init,
    check_class_weight_balanced_linear_classifier)


def test_all_estimator_no_base_class():
    # test that all_estimators doesn't find abstract classes.
    for name, Estimator in all_estimators():
        msg = ("Base estimators such as {0} should not be included"
               " in all_estimators").format(name)
        assert_false(name.lower().startswith('base'), msg=msg)


def test_all_estimators():
    # input validation etc for non-meta estimators
    estimators = all_estimators(include_meta_estimators=True)
    assert_greater(len(estimators), 0)
<<<<<<< HEAD

    for name, Estimator in estimators:
        # some can just not be sensibly default constructed
        yield check_parameters_default_constructible, name, Estimator


def test_non_meta_estimators():
    # input validation etc for non-meta estimators
    estimators = all_estimators()
=======
>>>>>>> e053cce6
    for name, Estimator in estimators:
        if name.startswith("_"):
            # skip private classes
            continue
<<<<<<< HEAD
        estimator = Estimator()
        # check this on class
        yield check_no_fit_attributes_set_in_init, name, Estimator
=======

        # class-level tests
        # both skip if _required_parameters are more complex
        # than "estimator" or "base_estimator"
        yield (_named_check(check_parameters_default_constructible, name),
               name, Estimator)
        yield _named_check(
            check_no_fit_attributes_set_in_init, name), name, Estimator
>>>>>>> e053cce6

        if issubclass(Estimator, BiclusterMixin):  # FIXME
            continue

        required_parameters = getattr(Estimator, "_required_parameters", [])
        if len(required_parameters):
            if required_parameters in (["estimator"], ["base_estimator"]):
                if issubclass(Estimator, RegressorMixin):
                    estimator = Estimator(Ridge())
                else:
                    estimator = Estimator(LinearDiscriminantAnalysis())
            else:
                warn("Can't instantiate estimator {} which requires "
                     "parameters {}".format(name, required_parameters),
                     SkipTestWarning)
                continue
        else:
            estimator = Estimator()

        set_checking_parameters(estimator)
        for check in _yield_all_checks(name, estimator):
<<<<<<< HEAD
            set_checking_parameters(estimator)
            yield check, name, estimator
=======
            yield _named_check(check, name), name, estimator
>>>>>>> e053cce6


def test_configure():
    # Smoke test the 'configure' step of setup, this tests all the
    # 'configure' functions in the setup.pys in scikit-learn
    cwd = os.getcwd()
    setup_path = os.path.abspath(os.path.join(sklearn.__path__[0], '..'))
    setup_filename = os.path.join(setup_path, 'setup.py')
    if not os.path.exists(setup_filename):
        return
    try:
        os.chdir(setup_path)
        old_argv = sys.argv
        sys.argv = ['setup.py', 'config']
        clean_warning_registry()
        with warnings.catch_warnings():
            # The configuration spits out warnings when not finding
            # Blas/Atlas development headers
            warnings.simplefilter('ignore', UserWarning)
            if PY3:
                with open('setup.py') as f:
                    exec(f.read(), dict(__name__='__main__'))
            else:
                execfile('setup.py', dict(__name__='__main__'))
    finally:
        sys.argv = old_argv
        os.chdir(cwd)


def test_class_weight_balanced_linear_classifiers():
    classifiers = all_estimators(type_filter='classifier')

    clean_warning_registry()
    with warnings.catch_warnings(record=True):
        linear_classifiers = [
            (name, clazz)
            for name, clazz in classifiers
            if (issubclass(clazz, LinearClassifierMixin) and
                'class_weight' in clazz().get_params().keys())]

    for name, Classifier in linear_classifiers:
        yield check_class_weight_balanced_linear_classifier, name, Classifier


@ignore_warnings
def test_import_all_consistency():
    # Smoke test to check that any name in a __all__ list is actually defined
    # in the namespace of the module or package.
    pkgs = pkgutil.walk_packages(path=sklearn.__path__, prefix='sklearn.',
                                 onerror=lambda _: None)
    submods = [modname for _, modname, _ in pkgs]
    for modname in submods + ['sklearn']:
        if ".tests." in modname:
            continue
        package = __import__(modname, fromlist="dummy")
        for name in getattr(package, '__all__', ()):
            if getattr(package, name, None) is None:
                raise AttributeError(
                    "Module '{0}' has no attribute '{1}'".format(
                        modname, name))


def test_root_import_all_completeness():
    EXCEPTIONS = ('utils', 'tests', 'base', 'setup')
    for _, modname, _ in pkgutil.walk_packages(path=sklearn.__path__,
                                               onerror=lambda _: None):
        if '.' in modname or modname.startswith('_') or modname in EXCEPTIONS:
            continue
        assert_in(modname, sklearn.__all__)


def test_all_tests_are_importable():
    # Ensure that for each contentful subpackage, there is a test directory
    # within it that is also a subpackage (i.e. a directory with __init__.py)

    HAS_TESTS_EXCEPTIONS = re.compile(r'''(?x)
                                      \.externals(\.|$)|
                                      \.tests(\.|$)|
                                      \._
                                      ''')
    lookup = dict((name, ispkg)
                  for _, name, ispkg
                  in pkgutil.walk_packages(sklearn.__path__,
                                           prefix='sklearn.'))
    missing_tests = [name for name, ispkg in lookup.items()
                     if ispkg
                     and not HAS_TESTS_EXCEPTIONS.search(name)
                     and name + '.tests' not in lookup]
    assert_equal(missing_tests, [],
                 '{0} do not have `tests` subpackages. Perhaps they require '
                 '__init__.py or an add_subpackage directive in the parent '
                 'setup.py'.format(missing_tests))<|MERGE_RESOLUTION|>--- conflicted
+++ resolved
@@ -20,11 +20,7 @@
 from sklearn.utils.testing import assert_greater
 from sklearn.utils.testing import assert_in
 from sklearn.utils.testing import ignore_warnings
-<<<<<<< HEAD
-=======
-from sklearn.utils.testing import _named_check
 from sklearn.exceptions import SkipTestWarning
->>>>>>> e053cce6
 
 import sklearn
 from warnings import warn
@@ -54,36 +50,17 @@
     # input validation etc for non-meta estimators
     estimators = all_estimators(include_meta_estimators=True)
     assert_greater(len(estimators), 0)
-<<<<<<< HEAD
-
-    for name, Estimator in estimators:
-        # some can just not be sensibly default constructed
-        yield check_parameters_default_constructible, name, Estimator
-
-
-def test_non_meta_estimators():
-    # input validation etc for non-meta estimators
-    estimators = all_estimators()
-=======
->>>>>>> e053cce6
     for name, Estimator in estimators:
         if name.startswith("_"):
             # skip private classes
             continue
-<<<<<<< HEAD
-        estimator = Estimator()
-        # check this on class
-        yield check_no_fit_attributes_set_in_init, name, Estimator
-=======
 
         # class-level tests
         # both skip if _required_parameters are more complex
         # than "estimator" or "base_estimator"
-        yield (_named_check(check_parameters_default_constructible, name),
+        yield (check_parameters_default_constructible,
                name, Estimator)
-        yield _named_check(
-            check_no_fit_attributes_set_in_init, name), name, Estimator
->>>>>>> e053cce6
+        yield check_no_fit_attributes_set_in_init, name, Estimator
 
         if issubclass(Estimator, BiclusterMixin):  # FIXME
             continue
@@ -105,12 +82,40 @@
 
         set_checking_parameters(estimator)
         for check in _yield_all_checks(name, estimator):
-<<<<<<< HEAD
+            yield check, name, estimator
+
+
+def test_non_meta_estimators():
+    # input validation etc for non-meta estimators
+    estimators = all_estimators()
+    for name, Estimator in estimators:
+
+        if issubclass(Estimator, BiclusterMixin):
+            continue
+        if name.startswith("_"):
+            continue
+
+        required_parameters = getattr(Estimator, "_required_parameters", [])
+        if len(required_parameters):
+            if required_parameters in (["estimator"], ["base_estimator"]):
+                if issubclass(Estimator, RegressorMixin):
+                    estimator = Estimator(Ridge())
+                else:
+                    estimator = Estimator(LinearDiscriminantAnalysis())
+            else:
+                warn("Can't instantiate estimator {} which requires "
+                     "parameters {}".format(name, required_parameters),
+                     SkipTestWarning)
+                continue
+        else:
+            estimator = Estimator()
+
+        # check this on class
+        yield check_no_fit_attributes_set_in_init, name, Estimator
+
+        for check in _yield_all_checks(name, estimator):
             set_checking_parameters(estimator)
             yield check, name, estimator
-=======
-            yield _named_check(check, name), name, estimator
->>>>>>> e053cce6
 
 
 def test_configure():
