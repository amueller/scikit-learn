from __future__ import print_function

import types
import warnings
import sys
import traceback
import pickle
from copy import deepcopy
import numpy as np
from scipy import sparse
from scipy.stats import rankdata
import struct

from sklearn.externals.six.moves import zip
from sklearn.externals.joblib import hash, Memory
from sklearn.utils.testing import assert_raises, _get_args
from sklearn.utils.testing import assert_raises_regex
from sklearn.utils.testing import assert_raise_message
from sklearn.utils.testing import assert_equal
from sklearn.utils.testing import assert_not_equal
from sklearn.utils.testing import assert_almost_equal
from sklearn.utils.testing import assert_true
from sklearn.utils.testing import assert_false
from sklearn.utils.testing import assert_in
from sklearn.utils.testing import assert_array_equal
from sklearn.utils.testing import assert_allclose
from sklearn.utils.testing import assert_allclose_dense_sparse
from sklearn.utils.testing import assert_warns_message
from sklearn.utils.testing import META_ESTIMATORS
from sklearn.utils.testing import set_random_state
from sklearn.utils.testing import assert_greater
from sklearn.utils.testing import assert_greater_equal
from sklearn.utils.testing import SkipTest
from sklearn.utils.testing import ignore_warnings
from sklearn.utils.testing import assert_dict_equal
from sklearn.discriminant_analysis import LinearDiscriminantAnalysis


from sklearn.base import (clone, TransformerMixin, ClusterMixin,
                          BaseEstimator, is_classifier, is_regressor,
                          is_outlier_detector)

from sklearn.metrics import accuracy_score, adjusted_rand_score, f1_score

from sklearn.random_projection import BaseRandomProjection
from sklearn.feature_selection import SelectKBest
from sklearn.svm.base import BaseLibSVM
from sklearn.linear_model.stochastic_gradient import BaseSGD
from sklearn.pipeline import make_pipeline
from sklearn.exceptions import ConvergenceWarning
from sklearn.exceptions import DataConversionWarning
from sklearn.exceptions import SkipTestWarning
from sklearn.model_selection import train_test_split
from sklearn.metrics.pairwise import (rbf_kernel, linear_kernel,
                                      pairwise_distances)

from sklearn.utils import shuffle
from sklearn.utils.fixes import signature
from sklearn.utils.validation import has_fit_parameter, _num_samples
from sklearn.preprocessing import StandardScaler
from sklearn.datasets import load_iris, load_boston, make_blobs


BOSTON = None
CROSS_DECOMPOSITION = ['PLSCanonical', 'PLSRegression', 'CCA', 'PLSSVD']
MULTI_OUTPUT = ['CCA', 'DecisionTreeRegressor', 'ElasticNet',
                'ExtraTreeRegressor', 'ExtraTreesRegressor', 'GaussianProcess',
                'GaussianProcessRegressor', 'TransformedTargetRegressor',
                'KNeighborsRegressor', 'KernelRidge', 'Lars', 'Lasso',
                'LassoLars', 'LinearRegression', 'MultiTaskElasticNet',
                'MultiTaskElasticNetCV', 'MultiTaskLasso', 'MultiTaskLassoCV',
                'OrthogonalMatchingPursuit', 'PLSCanonical', 'PLSRegression',
                'RANSACRegressor', 'RadiusNeighborsRegressor',
                'RandomForestRegressor', 'Ridge', 'RidgeCV']

ALLOW_NAN = ['Imputer', 'SimpleImputer', 'MICEImputer',
             'MinMaxScaler', 'QuantileTransformer']


def _yield_non_meta_checks(name, estimator):
    yield check_estimators_dtypes
    yield check_fit_score_takes_y
    yield check_dtype_object
    yield check_sample_weights_pandas_series
    yield check_sample_weights_list
    yield check_estimators_fit_returns_self
    yield check_complex_data

    # Check that all estimator yield informative messages when
    # trained on empty datasets
    yield check_estimators_empty_data_messages

    if name not in CROSS_DECOMPOSITION + ['SpectralEmbedding']:
        # SpectralEmbedding is non-deterministic,
        # see issue #4236
        # cross-decomposition's "transform" returns X and Y
        yield check_pipeline_consistency

<<<<<<< HEAD
    if name not in ['KNNImputer', 'SimpleImputer', 'Imputer']:
=======
    if name not in ALLOW_NAN:
>>>>>>> f1aedf66
        # Test that all estimators check their input for NaN's and infs
        yield check_estimators_nan_inf

    if name not in ['GaussianProcess']:
        # FIXME!
        # in particular GaussianProcess!
        yield check_estimators_overwrite_params
    if hasattr(estimator, 'sparsify'):
        yield check_sparsify_coefficients

    yield check_estimator_sparse_data

    # Test that estimators can be pickled, and once pickled
    # give the same answer as before.
    yield check_estimators_pickle


def _yield_classifier_checks(name, classifier):
    # test classifiers can handle non-array data
    yield check_classifier_data_not_an_array
    # test classifiers trained on a single label always return this label
    yield check_classifiers_one_label
    yield check_classifiers_classes
    yield check_estimators_partial_fit_n_features
    # basic consistency testing
    yield check_classifiers_train
    yield check_classifiers_regression_target
    if (name not in ["MultinomialNB", "ComplementNB", "LabelPropagation",
                     "LabelSpreading"] and
        # TODO some complication with -1 label
            name not in ["DecisionTreeClassifier", "ExtraTreeClassifier"]):
        # We don't raise a warning in these classifiers, as
        # the column y interface is used by the forests.

        yield check_supervised_y_2d
    yield check_supervised_y_no_nan
    # test if NotFittedError is raised
    yield check_estimators_unfitted
    if 'class_weight' in classifier.get_params().keys():
        yield check_class_weight_classifiers

    yield check_non_transformer_estimators_n_iter
    # test if predict_proba is a monotonic transformation of decision_function
    yield check_decision_proba_consistency


@ignore_warnings(category=(DeprecationWarning, FutureWarning))
def check_supervised_y_no_nan(name, estimator_orig):
    # Checks that the Estimator targets are not NaN.
    estimator = clone(estimator_orig)
    rng = np.random.RandomState(888)
    X = rng.randn(10, 5)
    y = np.ones(10) * np.inf
    y = multioutput_estimator_convert_y_2d(estimator, y)

    errmsg = "Input contains NaN, infinity or a value too large for " \
             "dtype('float64')."
    try:
        estimator.fit(X, y)
    except ValueError as e:
        if str(e) != errmsg:
            raise ValueError("Estimator {0} raised error as expected, but "
                             "does not match expected error message"
                             .format(name))
    else:
        raise ValueError("Estimator {0} should have raised error on fitting "
                         "array y with NaN value.".format(name))


def _yield_regressor_checks(name, regressor):
    # TODO: test with intercept
    # TODO: test with multiple responses
    # basic testing
    yield check_regressors_train
    yield check_regressor_data_not_an_array
    yield check_estimators_partial_fit_n_features
    yield check_regressors_no_decision_function
    yield check_supervised_y_2d
    yield check_supervised_y_no_nan
    if name != 'CCA':
        # check that the regressor handles int input
        yield check_regressors_int
    if name != "GaussianProcessRegressor":
        # Test if NotFittedError is raised
        yield check_estimators_unfitted
    yield check_non_transformer_estimators_n_iter


def _yield_transformer_checks(name, transformer):
    # All transformers should either deal with sparse data or raise an
    # exception with type TypeError and an intelligible error message
    if name not in ['AdditiveChi2Sampler', 'Binarizer', 'Normalizer',
                    'PLSCanonical', 'PLSRegression', 'CCA', 'PLSSVD']:
        yield check_transformer_data_not_an_array
    # these don't actually fit the data, so don't raise errors
    if name not in ['AdditiveChi2Sampler', 'Binarizer',
                    'FunctionTransformer', 'Normalizer']:
        # basic tests
        yield check_transformer_general
        yield check_transformers_unfitted
    # Dependent on external solvers and hence accessing the iter
    # param is non-trivial.
    external_solver = ['Isomap', 'KernelPCA', 'LocallyLinearEmbedding',
                       'RandomizedLasso', 'LogisticRegressionCV']
    if name not in external_solver:
        yield check_transformer_n_iter


def _yield_clustering_checks(name, clusterer):
    yield check_clusterer_compute_labels_predict
    if name not in ('WardAgglomeration', "FeatureAgglomeration"):
        # this is clustering on the features
        # let's not test that here.
        yield check_clustering
        yield check_estimators_partial_fit_n_features
    yield check_non_transformer_estimators_n_iter


def _yield_outliers_checks(name, estimator):

    # checks for all outlier detectors
    yield check_outliers_fit_predict

    # checks for estimators that can be used on a test set
    if hasattr(estimator, 'predict'):
        yield check_outliers_train
        # test outlier detectors can handle non-array data
        yield check_classifier_data_not_an_array
        # test if NotFittedError is raised
        yield check_estimators_unfitted


def _yield_all_checks(name, estimator):
    for check in _yield_non_meta_checks(name, estimator):
        yield check
    if is_classifier(estimator):
        for check in _yield_classifier_checks(name, estimator):
            yield check
    if is_regressor(estimator):
        for check in _yield_regressor_checks(name, estimator):
            yield check
    if hasattr(estimator, 'transform'):
        for check in _yield_transformer_checks(name, estimator):
            yield check
    if isinstance(estimator, ClusterMixin):
        for check in _yield_clustering_checks(name, estimator):
            yield check
    if is_outlier_detector(estimator):
        for check in _yield_outliers_checks(name, estimator):
            yield check
    yield check_fit2d_predict1d
    yield check_methods_subset_invariance
    if name != 'GaussianProcess':  # FIXME
        # XXX GaussianProcess deprecated in 0.20
        yield check_fit2d_1sample
    yield check_fit2d_1feature
    yield check_fit1d
    yield check_get_params_invariance
    yield check_dict_unchanged
    yield check_dont_overwrite_parameters


def check_estimator(Estimator):
    """Check if estimator adheres to scikit-learn conventions.

    This estimator will run an extensive test-suite for input validation,
    shapes, etc.
    Additional tests for classifiers, regressors, clustering or transformers
    will be run if the Estimator class inherits from the corresponding mixin
    from sklearn.base.

    This test can be applied to classes or instances.
    Classes currently have some additional tests that related to construction,
    while passing instances allows the testing of multiple options.

    Parameters
    ----------
    estimator : estimator object or class
        Estimator to check. Estimator is a class object or instance.

    """
    if isinstance(Estimator, type):
        # got a class
        name = Estimator.__name__
        estimator = Estimator()
        check_parameters_default_constructible(name, Estimator)
        check_no_attributes_set_in_init(name, estimator)
    else:
        # got an instance
        estimator = Estimator
        name = type(estimator).__name__

    for check in _yield_all_checks(name, estimator):
        try:
            check(name, estimator)
        except SkipTest as message:
            # the only SkipTest thrown currently results from not
            # being able to import pandas.
            warnings.warn(message, SkipTestWarning)


def _boston_subset(n_samples=200):
    global BOSTON
    if BOSTON is None:
        boston = load_boston()
        X, y = boston.data, boston.target
        X, y = shuffle(X, y, random_state=0)
        X, y = X[:n_samples], y[:n_samples]
        X = StandardScaler().fit_transform(X)
        BOSTON = X, y
    return BOSTON


def set_checking_parameters(estimator):
    # set parameters to speed up some estimators and
    # avoid deprecated behaviour
    params = estimator.get_params()
    if ("n_iter" in params and estimator.__class__.__name__ != "TSNE"
            and not isinstance(estimator, BaseSGD)):
        estimator.set_params(n_iter=5)
    if "max_iter" in params:
        warnings.simplefilter("ignore", ConvergenceWarning)
        if estimator.max_iter is not None:
            estimator.set_params(max_iter=min(5, estimator.max_iter))
        # LinearSVR, LinearSVC
        if estimator.__class__.__name__ in ['LinearSVR', 'LinearSVC']:
            estimator.set_params(max_iter=20)
        # NMF
        if estimator.__class__.__name__ == 'NMF':
            estimator.set_params(max_iter=100)
        # MLP
        if estimator.__class__.__name__ in ['MLPClassifier', 'MLPRegressor']:
            estimator.set_params(max_iter=100)
    if "n_resampling" in params:
        # randomized lasso
        estimator.set_params(n_resampling=5)
    if "n_estimators" in params:
        # especially gradient boosting with default 100
        estimator.set_params(n_estimators=min(5, estimator.n_estimators))
    if "max_trials" in params:
        # RANSAC
        estimator.set_params(max_trials=10)
    if "n_init" in params:
        # K-Means
        estimator.set_params(n_init=2)
    if "decision_function_shape" in params:
        # SVC
        estimator.set_params(decision_function_shape='ovo')

    if estimator.__class__.__name__ == "SelectFdr":
        # be tolerant of noisy datasets (not actually speed)
        estimator.set_params(alpha=.5)

    if estimator.__class__.__name__ == "TheilSenRegressor":
        estimator.max_subpopulation = 100

    if isinstance(estimator, BaseRandomProjection):
        # Due to the jl lemma and often very few samples, the number
        # of components of the random matrix projection will be probably
        # greater than the number of features.
        # So we impose a smaller number (avoid "auto" mode)
        estimator.set_params(n_components=2)

    if isinstance(estimator, SelectKBest):
        # SelectKBest has a default of k=10
        # which is more feature than we have in most case.
        estimator.set_params(k=1)


class NotAnArray(object):
    " An object that is convertable to an array"

    def __init__(self, data):
        self.data = data

    def __array__(self, dtype=None):
        return self.data


def _is_32bit():
    """Detect if process is 32bit Python."""
    return struct.calcsize('P') * 8 == 32


def _is_pairwise(estimator):
    """Returns True if estimator has a _pairwise attribute set to True.

    Parameters
    ----------
    estimator : object
        Estimator object to test.

    Returns
    -------
    out : bool
        True if _pairwise is set to True and False otherwise.
    """
    return bool(getattr(estimator, "_pairwise", False))


def _is_pairwise_metric(estimator):
    """Returns True if estimator accepts pairwise metric.

    Parameters
    ----------
    estimator : object
        Estimator object to test.

    Returns
    -------
    out : bool
        True if _pairwise is set to True and False otherwise.
    """
    metric = getattr(estimator,  "metric", None)

    return bool(metric == 'precomputed')


def pairwise_estimator_convert_X(X, estimator, kernel=linear_kernel):

    if _is_pairwise_metric(estimator):
        return pairwise_distances(X, metric='euclidean')
    if _is_pairwise(estimator):
        return kernel(X, X)

    return X


def check_estimator_sparse_data(name, estimator_orig):

    rng = np.random.RandomState(0)
    X = rng.rand(40, 10)
    X[X < .8] = 0
    X = pairwise_estimator_convert_X(X, estimator_orig)
    X_csr = sparse.csr_matrix(X)
    y = (4 * rng.rand(40)).astype(np.int)
    # catch deprecation warnings
    with ignore_warnings(category=DeprecationWarning):
        estimator = clone(estimator_orig)
    y = multioutput_estimator_convert_y_2d(estimator, y)
    for sparse_format in ['csr', 'csc', 'dok', 'lil', 'coo', 'dia', 'bsr']:
        X = X_csr.asformat(sparse_format)
        # catch deprecation warnings
        with ignore_warnings(category=(DeprecationWarning, FutureWarning)):
            if name in ['Scaler', 'StandardScaler']:
                estimator = clone(estimator).set_params(with_mean=False)
            else:
                estimator = clone(estimator)
        # fit and predict
        try:
            with ignore_warnings(category=(DeprecationWarning, FutureWarning)):
                estimator.fit(X, y)
            if hasattr(estimator, "predict"):
                pred = estimator.predict(X)
                assert_equal(pred.shape, (X.shape[0],))
            if hasattr(estimator, 'predict_proba'):
                probs = estimator.predict_proba(X)
                assert_equal(probs.shape, (X.shape[0], 4))
        except (TypeError, ValueError) as e:
            if 'sparse' not in repr(e).lower():
                print("Estimator %s doesn't seem to fail gracefully on "
                      "sparse data: error message state explicitly that "
                      "sparse input is not supported if this is not the case."
                      % name)
                raise
        except Exception:
            print("Estimator %s doesn't seem to fail gracefully on "
                  "sparse data: it should raise a TypeError if sparse input "
                  "is explicitly not supported." % name)
            raise


@ignore_warnings(category=(DeprecationWarning, FutureWarning))
def check_sample_weights_pandas_series(name, estimator_orig):
    # check that estimators will accept a 'sample_weight' parameter of
    # type pandas.Series in the 'fit' function.
    estimator = clone(estimator_orig)
    if has_fit_parameter(estimator, "sample_weight"):
        try:
            import pandas as pd
            X = np.array([[1, 1], [1, 2], [1, 3], [2, 1], [2, 2], [2, 3]])
            X = pd.DataFrame(pairwise_estimator_convert_X(X, estimator_orig))
            y = pd.Series([1, 1, 1, 2, 2, 2])
            weights = pd.Series([1] * 6)
            try:
                estimator.fit(X, y, sample_weight=weights)
            except ValueError:
                raise ValueError("Estimator {0} raises error if "
                                 "'sample_weight' parameter is of "
                                 "type pandas.Series".format(name))
        except ImportError:
            raise SkipTest("pandas is not installed: not testing for "
                           "input of type pandas.Series to class weight.")


@ignore_warnings(category=(DeprecationWarning, FutureWarning))
def check_sample_weights_list(name, estimator_orig):
    # check that estimators will accept a 'sample_weight' parameter of
    # type list in the 'fit' function.
    if has_fit_parameter(estimator_orig, "sample_weight"):
        estimator = clone(estimator_orig)
        rnd = np.random.RandomState(0)
        X = pairwise_estimator_convert_X(rnd.uniform(size=(10, 3)),
                                         estimator_orig)
        y = np.arange(10) % 3
        y = multioutput_estimator_convert_y_2d(estimator, y)
        sample_weight = [3] * 10
        # Test that estimators don't raise any exception
        estimator.fit(X, y, sample_weight=sample_weight)


@ignore_warnings(category=(DeprecationWarning, FutureWarning, UserWarning))
def check_dtype_object(name, estimator_orig):
    # check that estimators treat dtype object as numeric if possible
    rng = np.random.RandomState(0)
    X = pairwise_estimator_convert_X(rng.rand(40, 10), estimator_orig)
    X = X.astype(object)
    y = (X[:, 0] * 4).astype(np.int)
    estimator = clone(estimator_orig)
    y = multioutput_estimator_convert_y_2d(estimator, y)

    estimator.fit(X, y)
    if hasattr(estimator, "predict"):
        estimator.predict(X)

    if hasattr(estimator, "transform"):
        estimator.transform(X)

    try:
        estimator.fit(X, y.astype(object))
    except Exception as e:
        if "Unknown label type" not in str(e):
            raise

    X[0, 0] = {'foo': 'bar'}
    msg = "argument must be a string or a number"
    assert_raises_regex(TypeError, msg, estimator.fit, X, y)


def check_complex_data(name, estimator_orig):
    # check that estimators raise an exception on providing complex data
    X = np.random.sample(10) + 1j * np.random.sample(10)
    X = X.reshape(-1, 1)
    y = np.random.sample(10) + 1j * np.random.sample(10)
    estimator = clone(estimator_orig)
    assert_raises_regex(ValueError, "Complex data not supported",
                        estimator.fit, X, y)


@ignore_warnings
def check_dict_unchanged(name, estimator_orig):
    # this estimator raises
    # ValueError: Found array with 0 feature(s) (shape=(23, 0))
    # while a minimum of 1 is required.
    # error
    if name in ['SpectralCoclustering']:
        return
    rnd = np.random.RandomState(0)
    if name in ['RANSACRegressor']:
        X = 3 * rnd.uniform(size=(20, 3))
    else:
        X = 2 * rnd.uniform(size=(20, 3))

    X = pairwise_estimator_convert_X(X, estimator_orig)

    y = X[:, 0].astype(np.int)
    estimator = clone(estimator_orig)
    y = multioutput_estimator_convert_y_2d(estimator, y)
    if hasattr(estimator, "n_components"):
        estimator.n_components = 1

    if hasattr(estimator, "n_clusters"):
        estimator.n_clusters = 1

    if hasattr(estimator, "n_best"):
        estimator.n_best = 1

    set_random_state(estimator, 1)

    estimator.fit(X, y)
    for method in ["predict", "transform", "decision_function",
                   "predict_proba"]:
        if hasattr(estimator, method):
            dict_before = estimator.__dict__.copy()
            getattr(estimator, method)(X)
            assert_dict_equal(estimator.__dict__, dict_before,
                              'Estimator changes __dict__ during %s' % method)


def is_public_parameter(attr):
    return not (attr.startswith('_') or attr.endswith('_'))


@ignore_warnings(category=(DeprecationWarning, FutureWarning))
def check_dont_overwrite_parameters(name, estimator_orig):
    # check that fit method only changes or sets private attributes
    if hasattr(estimator_orig.__init__, "deprecated_original"):
        # to not check deprecated classes
        return
    estimator = clone(estimator_orig)
    rnd = np.random.RandomState(0)
    X = 3 * rnd.uniform(size=(20, 3))
    X = pairwise_estimator_convert_X(X, estimator_orig)
    y = X[:, 0].astype(np.int)
    y = multioutput_estimator_convert_y_2d(estimator, y)

    if hasattr(estimator, "n_components"):
        estimator.n_components = 1
    if hasattr(estimator, "n_clusters"):
        estimator.n_clusters = 1

    set_random_state(estimator, 1)
    dict_before_fit = estimator.__dict__.copy()
    estimator.fit(X, y)

    dict_after_fit = estimator.__dict__

    public_keys_after_fit = [key for key in dict_after_fit.keys()
                             if is_public_parameter(key)]

    attrs_added_by_fit = [key for key in public_keys_after_fit
                          if key not in dict_before_fit.keys()]

    # check that fit doesn't add any public attribute
    assert_true(not attrs_added_by_fit,
                ('Estimator adds public attribute(s) during'
                 ' the fit method.'
                 ' Estimators are only allowed to add private attributes'
                 ' either started with _ or ended'
                 ' with _ but %s added' % ', '.join(attrs_added_by_fit)))

    # check that fit doesn't change any public attribute
    attrs_changed_by_fit = [key for key in public_keys_after_fit
                            if (dict_before_fit[key]
                                is not dict_after_fit[key])]

    assert_true(not attrs_changed_by_fit,
                ('Estimator changes public attribute(s) during'
                 ' the fit method. Estimators are only allowed'
                 ' to change attributes started'
                 ' or ended with _, but'
                 ' %s changed' % ', '.join(attrs_changed_by_fit)))


@ignore_warnings(category=(DeprecationWarning, FutureWarning))
def check_fit2d_predict1d(name, estimator_orig):
    # check by fitting a 2d array and predicting with a 1d array
    rnd = np.random.RandomState(0)
    X = 3 * rnd.uniform(size=(20, 3))
    X = pairwise_estimator_convert_X(X, estimator_orig)
    y = X[:, 0].astype(np.int)
    estimator = clone(estimator_orig)
    y = multioutput_estimator_convert_y_2d(estimator, y)

    if hasattr(estimator, "n_components"):
        estimator.n_components = 1
    if hasattr(estimator, "n_clusters"):
        estimator.n_clusters = 1

    set_random_state(estimator, 1)
    estimator.fit(X, y)

    for method in ["predict", "transform", "decision_function",
                   "predict_proba"]:
        if hasattr(estimator, method):
            assert_raise_message(ValueError, "Reshape your data",
                                 getattr(estimator, method), X[0])


def _apply_func(func, X):
    # apply function on the whole set and on mini batches
    result_full = func(X)
    n_features = X.shape[1]
    result_by_batch = [func(batch.reshape(1, n_features))
                       for batch in X]
    # func can output tuple (e.g. score_samples)
    if type(result_full) == tuple:
        result_full = result_full[0]
        result_by_batch = list(map(lambda x: x[0], result_by_batch))

    return np.ravel(result_full), np.ravel(result_by_batch)


@ignore_warnings(category=(DeprecationWarning, FutureWarning))
def check_methods_subset_invariance(name, estimator_orig):
    # check that method gives invariant results if applied
    # on mini bathes or the whole set
    rnd = np.random.RandomState(0)
    X = 3 * rnd.uniform(size=(20, 3))
    X = pairwise_estimator_convert_X(X, estimator_orig)
    y = X[:, 0].astype(np.int)
    estimator = clone(estimator_orig)
    y = multioutput_estimator_convert_y_2d(estimator, y)

    if hasattr(estimator, "n_components"):
        estimator.n_components = 1
    if hasattr(estimator, "n_clusters"):
        estimator.n_clusters = 1

    set_random_state(estimator, 1)
    estimator.fit(X, y)

    for method in ["predict", "transform", "decision_function",
                   "score_samples", "predict_proba"]:

        msg = ("{method} of {name} is not invariant when applied "
               "to a subset.").format(method=method, name=name)
        # TODO remove cases when corrected
        if (name, method) in [('SVC', 'decision_function'),
                              ('SparsePCA', 'transform'),
                              ('MiniBatchSparsePCA', 'transform'),
                              ('BernoulliRBM', 'score_samples')]:
            raise SkipTest(msg)

        if hasattr(estimator, method):
            result_full, result_by_batch = _apply_func(
                getattr(estimator, method), X)
            assert_allclose(result_full, result_by_batch,
                            atol=1e-7, err_msg=msg)


@ignore_warnings
def check_fit2d_1sample(name, estimator_orig):
    # Check that fitting a 2d array with only one sample either works or
    # returns an informative message. The error message should either mention
    # the number of samples or the number of classes.
    rnd = np.random.RandomState(0)
    X = 3 * rnd.uniform(size=(1, 10))
    y = X[:, 0].astype(np.int)
    estimator = clone(estimator_orig)
    y = multioutput_estimator_convert_y_2d(estimator, y)

    if hasattr(estimator, "n_components"):
        estimator.n_components = 1
    if hasattr(estimator, "n_clusters"):
        estimator.n_clusters = 1

    set_random_state(estimator, 1)

    msgs = ["1 sample", "n_samples = 1", "n_samples=1", "one sample",
            "1 class", "one class"]

    try:
        estimator.fit(X, y)
    except ValueError as e:
        if all(msg not in repr(e) for msg in msgs):
            raise e


@ignore_warnings
def check_fit2d_1feature(name, estimator_orig):
    # check fitting a 2d array with only 1 feature either works or returns
    # informative message
    rnd = np.random.RandomState(0)
    X = 3 * rnd.uniform(size=(10, 1))
    X = pairwise_estimator_convert_X(X, estimator_orig)
    y = X[:, 0].astype(np.int)
    estimator = clone(estimator_orig)
    y = multioutput_estimator_convert_y_2d(estimator, y)

    if hasattr(estimator, "n_components"):
        estimator.n_components = 1
    if hasattr(estimator, "n_clusters"):
        estimator.n_clusters = 1
    # ensure two labels in subsample for RandomizedLogisticRegression
    if name == 'RandomizedLogisticRegression':
        estimator.sample_fraction = 1
    # ensure non skipped trials for RANSACRegressor
    if name == 'RANSACRegressor':
        estimator.residual_threshold = 0.5

    y = multioutput_estimator_convert_y_2d(estimator, y)
    set_random_state(estimator, 1)

    msgs = ["1 feature(s)", "n_features = 1", "n_features=1"]

    try:
        estimator.fit(X, y)
    except ValueError as e:
        if all(msg not in repr(e) for msg in msgs):
            raise e


@ignore_warnings
def check_fit1d(name, estimator_orig):
    # check fitting 1d X array raises a ValueError
    rnd = np.random.RandomState(0)
    X = 3 * rnd.uniform(size=(20))
    y = X.astype(np.int)
    estimator = clone(estimator_orig)
    y = multioutput_estimator_convert_y_2d(estimator, y)

    if hasattr(estimator, "n_components"):
        estimator.n_components = 1
    if hasattr(estimator, "n_clusters"):
        estimator.n_clusters = 1

    set_random_state(estimator, 1)
    assert_raises(ValueError, estimator.fit, X, y)


@ignore_warnings(category=(DeprecationWarning, FutureWarning))
def check_transformer_general(name, transformer):
    X, y = make_blobs(n_samples=30, centers=[[0, 0, 0], [1, 1, 1]],
                      random_state=0, n_features=2, cluster_std=0.1)
    X = StandardScaler().fit_transform(X)
    X -= X.min()
    if name == 'PowerTransformer':
        # Box-Cox requires positive, non-zero data
        X += 1
    _check_transformer(name, transformer, X, y)
    _check_transformer(name, transformer, X.tolist(), y.tolist())


@ignore_warnings(category=(DeprecationWarning, FutureWarning))
def check_transformer_data_not_an_array(name, transformer):
    X, y = make_blobs(n_samples=30, centers=[[0, 0, 0], [1, 1, 1]],
                      random_state=0, n_features=2, cluster_std=0.1)
    X = StandardScaler().fit_transform(X)
    # We need to make sure that we have non negative data, for things
    # like NMF
    X -= X.min() - .1
    this_X = NotAnArray(X)
    this_y = NotAnArray(np.asarray(y))
    _check_transformer(name, transformer, this_X, this_y)


@ignore_warnings(category=(DeprecationWarning, FutureWarning))
def check_transformers_unfitted(name, transformer):
    X, y = _boston_subset()

    transformer = clone(transformer)
    with assert_raises((AttributeError, ValueError), msg="The unfitted "
                       "transformer {} does not raise an error when "
                       "transform is called. Perhaps use "
                       "check_is_fitted in transform.".format(name)):
        transformer.transform(X)


def _check_transformer(name, transformer_orig, X, y):
    if name in ('CCA', 'LocallyLinearEmbedding', 'KernelPCA') and _is_32bit():
        # Those transformers yield non-deterministic output when executed on
        # a 32bit Python. The same transformers are stable on 64bit Python.
        # FIXME: try to isolate a minimalistic reproduction case only depending
        # on numpy & scipy and/or maybe generate a test dataset that does not
        # cause such unstable behaviors.
        msg = name + ' is non deterministic on 32bit Python'
        raise SkipTest(msg)
    n_samples, n_features = np.asarray(X).shape
    transformer = clone(transformer_orig)
    set_random_state(transformer)

    # fit

    if name in CROSS_DECOMPOSITION:
        y_ = np.c_[y, y]
        y_[::2, 1] *= 2
    else:
        y_ = y

    transformer.fit(X, y_)
    # fit_transform method should work on non fitted estimator
    transformer_clone = clone(transformer)
    X_pred = transformer_clone.fit_transform(X, y=y_)

    if isinstance(X_pred, tuple):
        for x_pred in X_pred:
            assert_equal(x_pred.shape[0], n_samples)
    else:
        # check for consistent n_samples
        assert_equal(X_pred.shape[0], n_samples)

    if hasattr(transformer, 'transform'):
        if name in CROSS_DECOMPOSITION:
            X_pred2 = transformer.transform(X, y_)
            X_pred3 = transformer.fit_transform(X, y=y_)
        else:
            X_pred2 = transformer.transform(X)
            X_pred3 = transformer.fit_transform(X, y=y_)
        if isinstance(X_pred, tuple) and isinstance(X_pred2, tuple):
            for x_pred, x_pred2, x_pred3 in zip(X_pred, X_pred2, X_pred3):
                assert_allclose_dense_sparse(
                    x_pred, x_pred2, atol=1e-2,
                    err_msg="fit_transform and transform outcomes "
                            "not consistent in %s"
                    % transformer)
                assert_allclose_dense_sparse(
                    x_pred, x_pred3, atol=1e-2,
                    err_msg="consecutive fit_transform outcomes "
                            "not consistent in %s"
                    % transformer)
        else:
            assert_allclose_dense_sparse(
                X_pred, X_pred2,
                err_msg="fit_transform and transform outcomes "
                        "not consistent in %s"
                % transformer, atol=1e-2)
            assert_allclose_dense_sparse(
                X_pred, X_pred3, atol=1e-2,
                err_msg="consecutive fit_transform outcomes "
                        "not consistent in %s"
                % transformer)
            assert_equal(_num_samples(X_pred2), n_samples)
            assert_equal(_num_samples(X_pred3), n_samples)

        # raises error on malformed input for transform
        if hasattr(X, 'T'):
            # If it's not an array, it does not have a 'T' property
            with assert_raises(ValueError, msg="The transformer {} does "
                               "not raise an error when the number of "
                               "features in transform is different from"
                               " the number of features in "
                               "fit.".format(name)):
                transformer.transform(X.T)


@ignore_warnings
def check_pipeline_consistency(name, estimator_orig):
    if name in ('CCA', 'LocallyLinearEmbedding', 'KernelPCA') and _is_32bit():
        # Those transformers yield non-deterministic output when executed on
        # a 32bit Python. The same transformers are stable on 64bit Python.
        # FIXME: try to isolate a minimalistic reproduction case only depending
        # scipy and/or maybe generate a test dataset that does not
        # cause such unstable behaviors.
        msg = name + ' is non deterministic on 32bit Python'
        raise SkipTest(msg)

    # check that make_pipeline(est) gives same score as est
    X, y = make_blobs(n_samples=30, centers=[[0, 0, 0], [1, 1, 1]],
                      random_state=0, n_features=2, cluster_std=0.1)
    X -= X.min()
    if name == 'PowerTransformer':
        # Box-Cox requires positive, non-zero data
        X += 1
    X = pairwise_estimator_convert_X(X, estimator_orig, kernel=rbf_kernel)
    estimator = clone(estimator_orig)
    y = multioutput_estimator_convert_y_2d(estimator, y)
    set_random_state(estimator)
    pipeline = make_pipeline(estimator)
    estimator.fit(X, y)
    pipeline.fit(X, y)

    funcs = ["score", "fit_transform"]

    for func_name in funcs:
        func = getattr(estimator, func_name, None)
        if func is not None:
            func_pipeline = getattr(pipeline, func_name)
            result = func(X, y)
            result_pipe = func_pipeline(X, y)
            assert_allclose_dense_sparse(result, result_pipe)


@ignore_warnings
def check_fit_score_takes_y(name, estimator_orig):
    # check that all estimators accept an optional y
    # in fit and score so they can be used in pipelines
    rnd = np.random.RandomState(0)
    X = rnd.uniform(size=(10, 3))
    X = pairwise_estimator_convert_X(X, estimator_orig)
    y = np.arange(10) % 3
    estimator = clone(estimator_orig)
    y = multioutput_estimator_convert_y_2d(estimator, y)
    set_random_state(estimator)

    funcs = ["fit", "score", "partial_fit", "fit_predict", "fit_transform"]
    for func_name in funcs:
        func = getattr(estimator, func_name, None)
        if func is not None:
            func(X, y)
            args = [p.name for p in signature(func).parameters.values()]
            if args[0] == "self":
                # if_delegate_has_method makes methods into functions
                # with an explicit "self", so need to shift arguments
                args = args[1:]
            assert_true(args[1] in ["y", "Y"],
                        "Expected y or Y as second argument for method "
                        "%s of %s. Got arguments: %r."
                        % (func_name, type(estimator).__name__, args))


@ignore_warnings
def check_estimators_dtypes(name, estimator_orig):
    rnd = np.random.RandomState(0)
    X_train_32 = 3 * rnd.uniform(size=(20, 5)).astype(np.float32)
    X_train_32 = pairwise_estimator_convert_X(X_train_32, estimator_orig)
    X_train_64 = X_train_32.astype(np.float64)
    X_train_int_64 = X_train_32.astype(np.int64)
    X_train_int_32 = X_train_32.astype(np.int32)
    y = X_train_int_64[:, 0]
    y = multioutput_estimator_convert_y_2d(estimator_orig, y)

    methods = ["predict", "transform", "decision_function", "predict_proba"]

    for X_train in [X_train_32, X_train_64, X_train_int_64, X_train_int_32]:
        if name == 'PowerTransformer':
            # Box-Cox requires positive, non-zero data
            X_train = np.abs(X_train) + 1
        estimator = clone(estimator_orig)
        set_random_state(estimator, 1)
        estimator.fit(X_train, y)

        for method in methods:
            if hasattr(estimator, method):
                getattr(estimator, method)(X_train)


@ignore_warnings(category=(DeprecationWarning, FutureWarning))
def check_estimators_empty_data_messages(name, estimator_orig):
    e = clone(estimator_orig)
    set_random_state(e, 1)

    X_zero_samples = np.empty(0).reshape(0, 3)
    # The precise message can change depending on whether X or y is
    # validated first. Let us test the type of exception only:
    with assert_raises(ValueError, msg="The estimator {} does not"
                       " raise an error when an empty data is used "
                       "to train. Perhaps use "
                       "check_array in train.".format(name)):
        e.fit(X_zero_samples, [])

    X_zero_features = np.empty(0).reshape(3, 0)
    # the following y should be accepted by both classifiers and regressors
    # and ignored by unsupervised models
    y = multioutput_estimator_convert_y_2d(e, np.array([1, 0, 1]))
    msg = (r"0 feature\(s\) \(shape=\(3, 0\)\) while a minimum of \d* "
           "is required.")
    assert_raises_regex(ValueError, msg, e.fit, X_zero_features, y)


@ignore_warnings(category=DeprecationWarning)
def check_estimators_nan_inf(name, estimator_orig):
    # Checks that Estimator X's do not contain NaN or inf.
    rnd = np.random.RandomState(0)
    X_train_finite = pairwise_estimator_convert_X(rnd.uniform(size=(10, 3)),
                                                  estimator_orig)
    X_train_nan = rnd.uniform(size=(10, 3))
    X_train_nan[0, 0] = np.nan
    X_train_inf = rnd.uniform(size=(10, 3))
    X_train_inf[0, 0] = np.inf
    y = np.ones(10)
    y[:5] = 0
    y = multioutput_estimator_convert_y_2d(estimator_orig, y)
    error_string_fit = "Estimator doesn't check for NaN and inf in fit."
    error_string_predict = ("Estimator doesn't check for NaN and inf in"
                            " predict.")
    error_string_transform = ("Estimator doesn't check for NaN and inf in"
                              " transform.")
    for X_train in [X_train_nan, X_train_inf]:
        # catch deprecation warnings
        with ignore_warnings(category=(DeprecationWarning, FutureWarning)):
            estimator = clone(estimator_orig)
            set_random_state(estimator, 1)
            # try to fit
            try:
                estimator.fit(X_train, y)
            except ValueError as e:
                if 'inf' not in repr(e) and 'NaN' not in repr(e):
                    print(error_string_fit, estimator, e)
                    traceback.print_exc(file=sys.stdout)
                    raise e
            except Exception as exc:
                print(error_string_fit, estimator, exc)
                traceback.print_exc(file=sys.stdout)
                raise exc
            else:
                raise AssertionError(error_string_fit, estimator)
            # actually fit
            estimator.fit(X_train_finite, y)

            # predict
            if hasattr(estimator, "predict"):
                try:
                    estimator.predict(X_train)
                except ValueError as e:
                    if 'inf' not in repr(e) and 'NaN' not in repr(e):
                        print(error_string_predict, estimator, e)
                        traceback.print_exc(file=sys.stdout)
                        raise e
                except Exception as exc:
                    print(error_string_predict, estimator, exc)
                    traceback.print_exc(file=sys.stdout)
                else:
                    raise AssertionError(error_string_predict, estimator)

            # transform
            if hasattr(estimator, "transform"):
                try:
                    estimator.transform(X_train)
                except ValueError as e:
                    if 'inf' not in repr(e) and 'NaN' not in repr(e):
                        print(error_string_transform, estimator, e)
                        traceback.print_exc(file=sys.stdout)
                        raise e
                except Exception as exc:
                    print(error_string_transform, estimator, exc)
                    traceback.print_exc(file=sys.stdout)
                else:
                    raise AssertionError(error_string_transform, estimator)


@ignore_warnings
def check_estimators_pickle(name, estimator_orig):
    """Test that we can pickle all estimators"""
    check_methods = ["predict", "transform", "decision_function",
                     "predict_proba"]

    X, y = make_blobs(n_samples=30, centers=[[0, 0, 0], [1, 1, 1]],
                      random_state=0, n_features=2, cluster_std=0.1)

    # some estimators can't do features less than 0
    X -= X.min()
    if name == 'PowerTransformer':
        # Box-Cox requires positive, non-zero data
        X += 1
    X = pairwise_estimator_convert_X(X, estimator_orig, kernel=rbf_kernel)

    estimator = clone(estimator_orig)

    # some estimators only take multioutputs
    y = multioutput_estimator_convert_y_2d(estimator, y)

    set_random_state(estimator)
    estimator.fit(X, y)

    result = dict()
    for method in check_methods:
        if hasattr(estimator, method):
            result[method] = getattr(estimator, method)(X)

    # pickle and unpickle!
    pickled_estimator = pickle.dumps(estimator)
    if estimator.__module__.startswith('sklearn.'):
        assert_true(b"version" in pickled_estimator)
    unpickled_estimator = pickle.loads(pickled_estimator)

    for method in result:
        unpickled_result = getattr(unpickled_estimator, method)(X)
        assert_allclose_dense_sparse(result[method], unpickled_result)


@ignore_warnings(category=(DeprecationWarning, FutureWarning))
def check_estimators_partial_fit_n_features(name, estimator_orig):
    # check if number of features changes between calls to partial_fit.
    if not hasattr(estimator_orig, 'partial_fit'):
        return
    estimator = clone(estimator_orig)
    X, y = make_blobs(n_samples=50, random_state=1)
    X -= X.min()

    try:
        if is_classifier(estimator):
            classes = np.unique(y)
            estimator.partial_fit(X, y, classes=classes)
        else:
            estimator.partial_fit(X, y)
    except NotImplementedError:
        return

    with assert_raises(ValueError,
                       msg="The estimator {} does not raise an"
                           " error when the number of features"
                           " changes between calls to "
                           "partial_fit.".format(name)):
        estimator.partial_fit(X[:, :-1], y)


@ignore_warnings(category=(DeprecationWarning, FutureWarning))
def check_clustering(name, clusterer_orig):
    clusterer = clone(clusterer_orig)
    X, y = make_blobs(n_samples=50, random_state=1)
    X, y = shuffle(X, y, random_state=7)
    X = StandardScaler().fit_transform(X)
    n_samples, n_features = X.shape
    # catch deprecation and neighbors warnings
    if hasattr(clusterer, "n_clusters"):
        clusterer.set_params(n_clusters=3)
    set_random_state(clusterer)
    if name == 'AffinityPropagation':
        clusterer.set_params(preference=-100)
        clusterer.set_params(max_iter=100)

    # fit
    clusterer.fit(X)
    # with lists
    clusterer.fit(X.tolist())

    pred = clusterer.labels_
    assert_equal(pred.shape, (n_samples,))
    assert_greater(adjusted_rand_score(pred, y), 0.4)
    # fit another time with ``fit_predict`` and compare results
    if name == 'SpectralClustering':
        # there is no way to make Spectral clustering deterministic :(
        return
    set_random_state(clusterer)
    with warnings.catch_warnings(record=True):
        pred2 = clusterer.fit_predict(X)
    assert_array_equal(pred, pred2)

    # fit_predict(X) and labels_ should be of type int
    assert_in(pred.dtype, [np.dtype('int32'), np.dtype('int64')])
    assert_in(pred2.dtype, [np.dtype('int32'), np.dtype('int64')])

    # Add noise to X to test the possible values of the labels
    rng = np.random.RandomState(7)
    X_noise = np.concatenate([X, rng.uniform(low=-3, high=3, size=(5, 2))])
    labels = clusterer.fit_predict(X_noise)

    # There should be at least one sample in every cluster. Equivalently
    # labels_ should contain all the consecutive values between its
    # min and its max.
    labels_sorted = np.unique(labels)
    assert_array_equal(labels_sorted, np.arange(labels_sorted[0],
                                                labels_sorted[-1] + 1))

    # Labels are expected to start at 0 (no noise) or -1 (if noise)
    assert_true(labels_sorted[0] in [0, -1])
    # Labels should be less than n_clusters - 1
    if hasattr(clusterer, 'n_clusters'):
        n_clusters = getattr(clusterer, 'n_clusters')
        assert_greater_equal(n_clusters - 1, labels_sorted[-1])
    # else labels should be less than max(labels_) which is necessarily true


@ignore_warnings(category=DeprecationWarning)
def check_clusterer_compute_labels_predict(name, clusterer_orig):
    """Check that predict is invariant of compute_labels"""
    X, y = make_blobs(n_samples=20, random_state=0)
    clusterer = clone(clusterer_orig)

    if hasattr(clusterer, "compute_labels"):
        # MiniBatchKMeans
        if hasattr(clusterer, "random_state"):
            clusterer.set_params(random_state=0)

        X_pred1 = clusterer.fit(X).predict(X)
        clusterer.set_params(compute_labels=False)
        X_pred2 = clusterer.fit(X).predict(X)
        assert_array_equal(X_pred1, X_pred2)


@ignore_warnings(category=DeprecationWarning)
def check_classifiers_one_label(name, classifier_orig):
    error_string_fit = "Classifier can't train when only one class is present."
    error_string_predict = ("Classifier can't predict when only one class is "
                            "present.")
    rnd = np.random.RandomState(0)
    X_train = rnd.uniform(size=(10, 3))
    X_test = rnd.uniform(size=(10, 3))
    y = np.ones(10)
    # catch deprecation warnings
    with ignore_warnings(category=(DeprecationWarning, FutureWarning)):
        classifier = clone(classifier_orig)
        # try to fit
        try:
            classifier.fit(X_train, y)
        except ValueError as e:
            if 'class' not in repr(e):
                print(error_string_fit, classifier, e)
                traceback.print_exc(file=sys.stdout)
                raise e
            else:
                return
        except Exception as exc:
            print(error_string_fit, classifier, exc)
            traceback.print_exc(file=sys.stdout)
            raise exc
        # predict
        try:
            assert_array_equal(classifier.predict(X_test), y)
        except Exception as exc:
            print(error_string_predict, classifier, exc)
            raise exc


@ignore_warnings  # Warnings are raised by decision function
def check_classifiers_train(name, classifier_orig):
    X_m, y_m = make_blobs(n_samples=300, random_state=0)
    X_m, y_m = shuffle(X_m, y_m, random_state=7)
    X_m = StandardScaler().fit_transform(X_m)
    # generate binary problem from multi-class one
    y_b = y_m[y_m != 2]
    X_b = X_m[y_m != 2]
    for (X, y) in [(X_m, y_m), (X_b, y_b)]:
        classes = np.unique(y)
        n_classes = len(classes)
        n_samples, n_features = X.shape
        classifier = clone(classifier_orig)
        if name in ['BernoulliNB', 'MultinomialNB', 'ComplementNB']:
            X -= X.min()
        X = pairwise_estimator_convert_X(X, classifier_orig)
        set_random_state(classifier)
        # raises error on malformed input for fit
        with assert_raises(ValueError, msg="The classifier {} does not"
                           " raise an error when incorrect/malformed input "
                           "data for fit is passed. The number of training "
                           "examples is not the same as the number of labels."
                           " Perhaps use check_X_y in fit.".format(name)):
            classifier.fit(X, y[:-1])

        # fit
        classifier.fit(X, y)
        # with lists
        classifier.fit(X.tolist(), y.tolist())
        assert_true(hasattr(classifier, "classes_"))
        y_pred = classifier.predict(X)
        assert_equal(y_pred.shape, (n_samples,))
        # training set performance
        if name not in ['BernoulliNB', 'MultinomialNB', 'ComplementNB']:
            assert_greater(accuracy_score(y, y_pred), 0.83)

        # raises error on malformed input for predict
        if _is_pairwise(classifier):
            with assert_raises(ValueError, msg="The classifier {} does not"
                               " raise an error when shape of X"
                               "in predict is not equal to (n_test_samples,"
                               "n_training_samples)".format(name)):
                classifier.predict(X.reshape(-1, 1))
        else:
            with assert_raises(ValueError, msg="The classifier {} does not"
                               " raise an error when the number of features "
                               "in predict is different from the number of"
                               " features in fit.".format(name)):
                classifier.predict(X.T)
        if hasattr(classifier, "decision_function"):
            try:
                # decision_function agrees with predict
                decision = classifier.decision_function(X)
                if n_classes == 2:
                    assert_equal(decision.shape, (n_samples,))
                    dec_pred = (decision.ravel() > 0).astype(np.int)
                    assert_array_equal(dec_pred, y_pred)
                if (n_classes == 3 and
                        # 1on1 of LibSVM works differently
                        not isinstance(classifier, BaseLibSVM)):
                    assert_equal(decision.shape, (n_samples, n_classes))
                    assert_array_equal(np.argmax(decision, axis=1), y_pred)

                # raises error on malformed input for decision_function
                if _is_pairwise(classifier):
                    with assert_raises(ValueError, msg="The classifier {} does"
                                       " not raise an error when the  "
                                       "shape of X in decision_function is "
                                       "not equal to (n_test_samples, "
                                       "n_training_samples) in fit."
                                       .format(name)):
                        classifier.decision_function(X.reshape(-1, 1))
                else:
                    with assert_raises(ValueError, msg="The classifier {} does"
                                       " not raise an error when the number "
                                       "of features in decision_function is "
                                       "different from the number of features"
                                       " in fit.".format(name)):
                        classifier.decision_function(X.T)
            except NotImplementedError:
                pass
        if hasattr(classifier, "predict_proba"):
            # predict_proba agrees with predict
            y_prob = classifier.predict_proba(X)
            assert_equal(y_prob.shape, (n_samples, n_classes))
            assert_array_equal(np.argmax(y_prob, axis=1), y_pred)
            # check that probas for all classes sum to one
            assert_allclose(np.sum(y_prob, axis=1), np.ones(n_samples))
            # raises error on malformed input for predict_proba
            if _is_pairwise(classifier_orig):
                with assert_raises(ValueError, msg="The classifier {} does not"
                                   " raise an error when the shape of X"
                                   "in predict_proba is not equal to "
                                   "(n_test_samples, n_training_samples)."
                                   .format(name)):
                    classifier.predict_proba(X.reshape(-1, 1))
            else:
                with assert_raises(ValueError, msg="The classifier {} does not"
                                   " raise an error when the number of "
                                   "features in predict_proba is different "
                                   "from the number of features in fit."
                                   .format(name)):
                    classifier.predict_proba(X.T)
            if hasattr(classifier, "predict_log_proba"):
                # predict_log_proba is a transformation of predict_proba
                y_log_prob = classifier.predict_log_proba(X)
                assert_allclose(y_log_prob, np.log(y_prob), 8, atol=1e-9)
                assert_array_equal(np.argsort(y_log_prob), np.argsort(y_prob))


def check_outliers_train(name, estimator_orig):
    X, _ = make_blobs(n_samples=300, random_state=0)
    X = shuffle(X, random_state=7)
    n_samples, n_features = X.shape
    estimator = clone(estimator_orig)
    set_random_state(estimator)

    # fit
    estimator.fit(X)
    # with lists
    estimator.fit(X.tolist())

    y_pred = estimator.predict(X)
    assert y_pred.shape == (n_samples,)
    assert y_pred.dtype.kind == 'i'
    assert_array_equal(np.unique(y_pred), np.array([-1, 1]))

    decision = estimator.decision_function(X)
    assert decision.dtype == np.dtype('float')

    score = estimator.score_samples(X)
    assert score.dtype == np.dtype('float')

    # raises error on malformed input for predict
    assert_raises(ValueError, estimator.predict, X.T)

    # decision_function agrees with predict
    decision = estimator.decision_function(X)
    assert decision.shape == (n_samples,)
    dec_pred = (decision >= 0).astype(np.int)
    dec_pred[dec_pred == 0] = -1
    assert_array_equal(dec_pred, y_pred)

    # raises error on malformed input for decision_function
    assert_raises(ValueError, estimator.decision_function, X.T)

    # decision_function is a translation of score_samples
    y_scores = estimator.score_samples(X)
    assert y_scores.shape == (n_samples,)
    y_dec = y_scores - estimator.offset_
    assert_array_equal(y_dec, decision)

    # raises error on malformed input for score_samples
    assert_raises(ValueError, estimator.score_samples, X.T)

    # contamination parameter (not for OneClassSVM which has the nu parameter)
    if hasattr(estimator, "contamination"):
        # proportion of outliers equal to contamination parameter when not
        # set to 'auto'
        contamination = 0.1
        estimator.set_params(contamination=contamination)
        estimator.fit(X)
        y_pred = estimator.predict(X)
        assert_almost_equal(np.mean(y_pred != 1), contamination)

        # raises error when contamination is a scalar and not in [0,1]
        for contamination in [-0.5, 2.3]:
            estimator.set_params(contamination=contamination)
            assert_raises(ValueError, estimator.fit, X)


@ignore_warnings(category=(DeprecationWarning, FutureWarning))
def check_estimators_fit_returns_self(name, estimator_orig):
    """Check if self is returned when calling fit"""
    X, y = make_blobs(random_state=0, n_samples=9, n_features=4)
    # some want non-negative input
    X -= X.min()
    if name == 'PowerTransformer':
        # Box-Cox requires positive, non-zero data
        X += 1
    X = pairwise_estimator_convert_X(X, estimator_orig)

    estimator = clone(estimator_orig)
    y = multioutput_estimator_convert_y_2d(estimator, y)

    set_random_state(estimator)

    assert_true(estimator.fit(X, y) is estimator)


@ignore_warnings
def check_estimators_unfitted(name, estimator_orig):
    """Check that predict raises an exception in an unfitted estimator.

    Unfitted estimators should raise either AttributeError or ValueError.
    The specific exception type NotFittedError inherits from both and can
    therefore be adequately raised for that purpose.
    """

    # Common test for Regressors, Classifiers and Outlier detection estimators
    X, y = _boston_subset()

    est = clone(estimator_orig)

    msg = "fit"
    if hasattr(est, 'predict'):
        assert_raise_message((AttributeError, ValueError), msg,
                             est.predict, X)

    if hasattr(est, 'decision_function'):
        assert_raise_message((AttributeError, ValueError), msg,
                             est.decision_function, X)

    if hasattr(est, 'predict_proba'):
        assert_raise_message((AttributeError, ValueError), msg,
                             est.predict_proba, X)

    if hasattr(est, 'predict_log_proba'):
        assert_raise_message((AttributeError, ValueError), msg,
                             est.predict_log_proba, X)


@ignore_warnings(category=(DeprecationWarning, FutureWarning))
def check_supervised_y_2d(name, estimator_orig):
    if "MultiTask" in name:
        # These only work on 2d, so this test makes no sense
        return
    rnd = np.random.RandomState(0)
    X = pairwise_estimator_convert_X(rnd.uniform(size=(10, 3)), estimator_orig)
    y = np.arange(10) % 3
    estimator = clone(estimator_orig)
    set_random_state(estimator)
    # fit
    estimator.fit(X, y)
    y_pred = estimator.predict(X)

    set_random_state(estimator)
    # Check that when a 2D y is given, a DataConversionWarning is
    # raised
    with warnings.catch_warnings(record=True) as w:
        warnings.simplefilter("always", DataConversionWarning)
        warnings.simplefilter("ignore", RuntimeWarning)
        estimator.fit(X, y[:, np.newaxis])
    y_pred_2d = estimator.predict(X)
    msg = "expected 1 DataConversionWarning, got: %s" % (
        ", ".join([str(w_x) for w_x in w]))
    if name not in MULTI_OUTPUT:
        # check that we warned if we don't support multi-output
        assert_greater(len(w), 0, msg)
        assert_true("DataConversionWarning('A column-vector y"
                    " was passed when a 1d array was expected" in msg)
    assert_allclose(y_pred.ravel(), y_pred_2d.ravel())


@ignore_warnings
def check_classifiers_predictions(X, y, name, classifier_orig):
    classes = np.unique(y)
    classifier = clone(classifier_orig)
    if name == 'BernoulliNB':
        X = X > X.mean()
    set_random_state(classifier)

    classifier.fit(X, y)
    y_pred = classifier.predict(X)

    if hasattr(classifier, "decision_function"):
        decision = classifier.decision_function(X)
        n_samples, n_features = X.shape
        assert isinstance(decision, np.ndarray)
        if len(classes) == 2:
            dec_pred = (decision.ravel() > 0).astype(np.int)
            dec_exp = classifier.classes_[dec_pred]
            assert_array_equal(dec_exp, y_pred,
                               err_msg="decision_function does not match "
                               "classifier for %r: expected '%s', got '%s'" %
                               (classifier, ", ".join(map(str, dec_exp)),
                                ", ".join(map(str, y_pred))))
        elif getattr(classifier, 'decision_function_shape', 'ovr') == 'ovr':
            decision_y = np.argmax(decision, axis=1).astype(int)
            y_exp = classifier.classes_[decision_y]
            assert_array_equal(y_exp, y_pred,
                               err_msg="decision_function does not match "
                               "classifier for %r: expected '%s', got '%s'" %
                               (classifier, ", ".join(map(str, y_exp)),
                                ", ".join(map(str, y_pred))))

    # training set performance
    if name != "ComplementNB":
        # This is a pathological data set for ComplementNB.
        # For some specific cases 'ComplementNB' predicts less classes
        # than expected
        assert_array_equal(np.unique(y), np.unique(y_pred))
    assert_array_equal(classes, classifier.classes_,
                       err_msg="Unexpected classes_ attribute for %r: "
                       "expected '%s', got '%s'" %
                       (classifier, ", ".join(map(str, classes)),
                        ", ".join(map(str, classifier.classes_))))


def choose_check_classifiers_labels(name, y, y_names):
    return y if name in ["LabelPropagation", "LabelSpreading"] else y_names

def check_classifiers_classes(name, classifier_orig):
    X_multiclass, y_multiclass = make_blobs(n_samples=30, random_state=0,
                                            cluster_std=0.1)
    X_multiclass, y_multiclass = shuffle(X_multiclass, y_multiclass,
                                         random_state=7)
    X_multiclass = StandardScaler().fit_transform(X_multiclass)
    # We need to make sure that we have non negative data, for things
    # like NMF
    X_multiclass -= X_multiclass.min() - .1

    X_binary = X_multiclass[y_multiclass != 2]
    y_binary = y_multiclass[y_multiclass != 2]

    X_multiclass = pairwise_estimator_convert_X(X_multiclass, classifier_orig)
    X_binary = pairwise_estimator_convert_X(X_binary, classifier_orig)

    labels_multiclass = ["one", "two", "three"]
    labels_binary = ["one", "two"]

    y_names_multiclass = np.take(labels_multiclass, y_multiclass)
    y_names_binary = np.take(labels_binary, y_binary)

    for X, y, y_names in [(X_multiclass, y_multiclass, y_names_multiclass),
                          (X_binary, y_binary, y_names_binary)]:
        for y_names_i in [y_names, y_names.astype('O')]:
            y_ = choose_check_classifiers_labels(name, y, y_names_i)
            check_classifiers_predictions(X, y_, name, classifier_orig)

    labels_binary = [-1, 1]
    y_names_binary = np.take(labels_binary, y_binary)
    y_binary = choose_check_classifiers_labels(name, y_binary, y_names_binary)
    check_classifiers_predictions(X_binary, y_binary, name, classifier_orig)


@ignore_warnings(category=(DeprecationWarning, FutureWarning))
def check_regressors_int(name, regressor_orig):
    X, _ = _boston_subset()
    X = pairwise_estimator_convert_X(X[:50], regressor_orig)
    rnd = np.random.RandomState(0)
    y = rnd.randint(3, size=X.shape[0])
    y = multioutput_estimator_convert_y_2d(regressor_orig, y)
    rnd = np.random.RandomState(0)
    # separate estimators to control random seeds
    regressor_1 = clone(regressor_orig)
    regressor_2 = clone(regressor_orig)
    set_random_state(regressor_1)
    set_random_state(regressor_2)

    if name in CROSS_DECOMPOSITION:
        y_ = np.vstack([y, 2 * y + rnd.randint(2, size=len(y))])
        y_ = y_.T
    else:
        y_ = y

    # fit
    regressor_1.fit(X, y_)
    pred1 = regressor_1.predict(X)
    regressor_2.fit(X, y_.astype(np.float))
    pred2 = regressor_2.predict(X)
    assert_allclose(pred1, pred2, atol=1e-2, err_msg=name)


@ignore_warnings(category=(DeprecationWarning, FutureWarning))
def check_regressors_train(name, regressor_orig):
    X, y = _boston_subset()
    X = pairwise_estimator_convert_X(X, regressor_orig)
    y = StandardScaler().fit_transform(y.reshape(-1, 1))  # X is already scaled
    y = y.ravel()
    regressor = clone(regressor_orig)
    y = multioutput_estimator_convert_y_2d(regressor, y)
    rnd = np.random.RandomState(0)
    if not hasattr(regressor, 'alphas') and hasattr(regressor, 'alpha'):
        # linear regressors need to set alpha, but not generalized CV ones
        regressor.alpha = 0.01
    if name == 'PassiveAggressiveRegressor':
        regressor.C = 0.01

    # raises error on malformed input for fit
    with assert_raises(ValueError, msg="The classifier {} does not"
                       " raise an error when incorrect/malformed input "
                       "data for fit is passed. The number of training "
                       "examples is not the same as the number of "
                       "labels. Perhaps use check_X_y in fit.".format(name)):
        regressor.fit(X, y[:-1])
    # fit
    if name in CROSS_DECOMPOSITION:
        y_ = np.vstack([y, 2 * y + rnd.randint(2, size=len(y))])
        y_ = y_.T
    else:
        y_ = y
    set_random_state(regressor)
    regressor.fit(X, y_)
    regressor.fit(X.tolist(), y_.tolist())
    y_pred = regressor.predict(X)
    assert_equal(y_pred.shape, y_.shape)

    # TODO: find out why PLS and CCA fail. RANSAC is random
    # and furthermore assumes the presence of outliers, hence
    # skipped
    if name not in ('PLSCanonical', 'CCA', 'RANSACRegressor'):
        assert_greater(regressor.score(X, y_), 0.5)


@ignore_warnings
def check_regressors_no_decision_function(name, regressor_orig):
    # checks whether regressors have decision_function or predict_proba
    rng = np.random.RandomState(0)
    X = rng.normal(size=(10, 4))
    regressor = clone(regressor_orig)
    y = multioutput_estimator_convert_y_2d(regressor, X[:, 0])

    if hasattr(regressor, "n_components"):
        # FIXME CCA, PLS is not robust to rank 1 effects
        regressor.n_components = 1

    regressor.fit(X, y)
    funcs = ["decision_function", "predict_proba", "predict_log_proba"]
    for func_name in funcs:
        func = getattr(regressor, func_name, None)
        if func is None:
            # doesn't have function
            continue
        # has function. Should raise deprecation warning
        msg = func_name
        assert_warns_message(DeprecationWarning, msg, func, X)


@ignore_warnings(category=(DeprecationWarning, FutureWarning))
def check_class_weight_classifiers(name, classifier_orig):
    if name == "NuSVC":
        # the sparse version has a parameter that doesn't do anything
        raise SkipTest("Not testing NuSVC class weight as it is ignored.")
    if name.endswith("NB"):
        # NaiveBayes classifiers have a somewhat different interface.
        # FIXME SOON!
        raise SkipTest

    for n_centers in [2, 3]:
        # create a very noisy dataset
        X, y = make_blobs(centers=n_centers, random_state=0, cluster_std=20)
        X_train, X_test, y_train, y_test = train_test_split(X, y, test_size=.5,
                                                            random_state=0)

        # can't use gram_if_pairwise() here, setting up gram matrix manually
        if _is_pairwise(classifier_orig):
            X_test = rbf_kernel(X_test, X_train)
            X_train = rbf_kernel(X_train, X_train)

        n_centers = len(np.unique(y_train))

        if n_centers == 2:
            class_weight = {0: 1000, 1: 0.0001}
        else:
            class_weight = {0: 1000, 1: 0.0001, 2: 0.0001}

        classifier = clone(classifier_orig).set_params(
            class_weight=class_weight)
        if hasattr(classifier, "n_iter"):
            classifier.set_params(n_iter=100)
        if hasattr(classifier, "max_iter"):
            classifier.set_params(max_iter=1000)
        if hasattr(classifier, "min_weight_fraction_leaf"):
            classifier.set_params(min_weight_fraction_leaf=0.01)

        set_random_state(classifier)
        classifier.fit(X_train, y_train)
        y_pred = classifier.predict(X_test)
        # XXX: Generally can use 0.89 here. On Windows, LinearSVC gets
        #      0.88 (Issue #9111)
        assert_greater(np.mean(y_pred == 0), 0.87)


@ignore_warnings(category=(DeprecationWarning, FutureWarning))
def check_class_weight_balanced_classifiers(name, classifier_orig, X_train,
                                            y_train, X_test, y_test, weights):
    classifier = clone(classifier_orig)
    if hasattr(classifier, "n_iter"):
        classifier.set_params(n_iter=100)
    if hasattr(classifier, "max_iter"):
        classifier.set_params(max_iter=1000)

    set_random_state(classifier)
    classifier.fit(X_train, y_train)
    y_pred = classifier.predict(X_test)

    classifier.set_params(class_weight='balanced')
    classifier.fit(X_train, y_train)
    y_pred_balanced = classifier.predict(X_test)
    assert_greater(f1_score(y_test, y_pred_balanced, average='weighted'),
                   f1_score(y_test, y_pred, average='weighted'))


@ignore_warnings(category=(DeprecationWarning, FutureWarning))
def check_class_weight_balanced_linear_classifier(name, Classifier):
    """Test class weights with non-contiguous class labels."""
    # this is run on classes, not instances, though this should be changed
    X = np.array([[-1.0, -1.0], [-1.0, 0], [-.8, -1.0],
                  [1.0, 1.0], [1.0, 0.0]])
    y = np.array([1, 1, 1, -1, -1])

    classifier = Classifier()

    if hasattr(classifier, "n_iter"):
        # This is a very small dataset, default n_iter are likely to prevent
        # convergence
        classifier.set_params(n_iter=1000)
    if hasattr(classifier, "max_iter"):
        classifier.set_params(max_iter=1000)
    set_random_state(classifier)

    # Let the model compute the class frequencies
    classifier.set_params(class_weight='balanced')
    coef_balanced = classifier.fit(X, y).coef_.copy()

    # Count each label occurrence to reweight manually
    n_samples = len(y)
    n_classes = float(len(np.unique(y)))

    class_weight = {1: n_samples / (np.sum(y == 1) * n_classes),
                    -1: n_samples / (np.sum(y == -1) * n_classes)}
    classifier.set_params(class_weight=class_weight)
    coef_manual = classifier.fit(X, y).coef_.copy()

    assert_allclose(coef_balanced, coef_manual)


@ignore_warnings(category=(DeprecationWarning, FutureWarning))
def check_estimators_overwrite_params(name, estimator_orig):
    X, y = make_blobs(random_state=0, n_samples=9)
    # some want non-negative input
    X -= X.min()
    if name == 'PowerTransformer':
        # Box-Cox requires positive, non-zero data
        X += 1
    X = pairwise_estimator_convert_X(X, estimator_orig, kernel=rbf_kernel)
    estimator = clone(estimator_orig)
    y = multioutput_estimator_convert_y_2d(estimator, y)

    set_random_state(estimator)

    # Make a physical copy of the original estimator parameters before fitting.
    params = estimator.get_params()
    original_params = deepcopy(params)

    # Fit the model
    estimator.fit(X, y)

    # Compare the state of the model parameters with the original parameters
    new_params = estimator.get_params()
    for param_name, original_value in original_params.items():
        new_value = new_params[param_name]

        # We should never change or mutate the internal state of input
        # parameters by default. To check this we use the joblib.hash function
        # that introspects recursively any subobjects to compute a checksum.
        # The only exception to this rule of immutable constructor parameters
        # is possible RandomState instance but in this check we explicitly
        # fixed the random_state params recursively to be integer seeds.
        assert_equal(hash(new_value), hash(original_value),
                     "Estimator %s should not change or mutate "
                     " the parameter %s from %s to %s during fit."
                     % (name, param_name, original_value, new_value))


@ignore_warnings(category=(DeprecationWarning, FutureWarning))
def check_no_attributes_set_in_init(name, estimator):
    """Check setting during init. """

    if hasattr(type(estimator).__init__, "deprecated_original"):
        return

    init_params = _get_args(type(estimator).__init__)
    parents_init_params = [param for params_parent in
                           (_get_args(parent) for parent in
                            type(estimator).__mro__)
                           for param in params_parent]

    # Test for no setting apart from parameters during init
    invalid_attr = (set(vars(estimator)) - set(init_params)
                    - set(parents_init_params))
    assert_false(invalid_attr,
                 "Estimator %s should not set any attribute apart"
                 " from parameters during init. Found attributes %s."
                 % (name, sorted(invalid_attr)))
    # Ensure that each parameter is set in init
    invalid_attr = (set(init_params) - set(vars(estimator))
                    - set(["self"]))
    assert_false(invalid_attr,
                 "Estimator %s should store all parameters"
                 " as an attribute during init. Did not find "
                 "attributes %s." % (name, sorted(invalid_attr)))


@ignore_warnings(category=(DeprecationWarning, FutureWarning))
def check_sparsify_coefficients(name, estimator_orig):
    X = np.array([[-2, -1], [-1, -1], [-1, -2], [1, 1], [1, 2], [2, 1],
                  [-1, -2], [2, 2], [-2, -2]])
    y = [1, 1, 1, 2, 2, 2, 3, 3, 3]
    est = clone(estimator_orig)

    est.fit(X, y)
    pred_orig = est.predict(X)

    # test sparsify with dense inputs
    est.sparsify()
    assert_true(sparse.issparse(est.coef_))
    pred = est.predict(X)
    assert_array_equal(pred, pred_orig)

    # pickle and unpickle with sparse coef_
    est = pickle.loads(pickle.dumps(est))
    assert_true(sparse.issparse(est.coef_))
    pred = est.predict(X)
    assert_array_equal(pred, pred_orig)


@ignore_warnings(category=DeprecationWarning)
def check_classifier_data_not_an_array(name, estimator_orig):
    X = np.array([[3, 0], [0, 1], [0, 2], [1, 1], [1, 2], [2, 1]])
    X = pairwise_estimator_convert_X(X, estimator_orig)
    y = [1, 1, 1, 2, 2, 2]
    y = multioutput_estimator_convert_y_2d(estimator_orig, y)
    check_estimators_data_not_an_array(name, estimator_orig, X, y)


@ignore_warnings(category=DeprecationWarning)
def check_regressor_data_not_an_array(name, estimator_orig):
    X, y = _boston_subset(n_samples=50)
    X = pairwise_estimator_convert_X(X, estimator_orig)
    y = multioutput_estimator_convert_y_2d(estimator_orig, y)
    check_estimators_data_not_an_array(name, estimator_orig, X, y)


@ignore_warnings(category=(DeprecationWarning, FutureWarning))
def check_estimators_data_not_an_array(name, estimator_orig, X, y):
    if name in CROSS_DECOMPOSITION:
        raise SkipTest("Skipping check_estimators_data_not_an_array "
                       "for cross decomposition module as estimators "
                       "are not deterministic.")
    # separate estimators to control random seeds
    estimator_1 = clone(estimator_orig)
    estimator_2 = clone(estimator_orig)
    set_random_state(estimator_1)
    set_random_state(estimator_2)

    y_ = NotAnArray(np.asarray(y))
    X_ = NotAnArray(np.asarray(X))

    # fit
    estimator_1.fit(X_, y_)
    pred1 = estimator_1.predict(X_)
    estimator_2.fit(X, y)
    pred2 = estimator_2.predict(X)
    assert_allclose(pred1, pred2, atol=1e-2, err_msg=name)


def check_parameters_default_constructible(name, Estimator):
    # this check works on classes, not instances
    classifier = LinearDiscriminantAnalysis()
    # test default-constructibility
    # get rid of deprecation warnings
    with ignore_warnings(category=(DeprecationWarning, FutureWarning)):
        if name in META_ESTIMATORS:
            estimator = Estimator(classifier)
        else:
            estimator = Estimator()
        # test cloning
        clone(estimator)
        # test __repr__
        repr(estimator)
        # test that set_params returns self
        assert_true(estimator.set_params() is estimator)

        # test if init does nothing but set parameters
        # this is important for grid_search etc.
        # We get the default parameters from init and then
        # compare these against the actual values of the attributes.

        # this comes from getattr. Gets rid of deprecation decorator.
        init = getattr(estimator.__init__, 'deprecated_original',
                       estimator.__init__)

        try:
            def param_filter(p):
                """Identify hyper parameters of an estimator"""
                return (p.name != 'self' and
                        p.kind != p.VAR_KEYWORD and
                        p.kind != p.VAR_POSITIONAL)

            init_params = [p for p in signature(init).parameters.values()
                           if param_filter(p)]
        except (TypeError, ValueError):
            # init is not a python function.
            # true for mixins
            return
        params = estimator.get_params()
        if name in META_ESTIMATORS:
            # they can need a non-default argument
            init_params = init_params[1:]

        for init_param in init_params:
            assert_not_equal(init_param.default, init_param.empty,
                             "parameter %s for %s has no default value"
                             % (init_param.name, type(estimator).__name__))
            assert_in(type(init_param.default),
                      [str, int, float, bool, tuple, type(None),
                       np.float64, types.FunctionType, Memory])
            if init_param.name not in params.keys():
                # deprecated parameter, not in get_params
                assert_true(init_param.default is None)
                continue

            if (issubclass(Estimator, BaseSGD) and
                    init_param.name in ['tol', 'max_iter']):
                # To remove in 0.21, when they get their future default values
                continue

            param_value = params[init_param.name]
            if isinstance(param_value, np.ndarray):
                assert_array_equal(param_value, init_param.default)
            else:
                assert_equal(param_value, init_param.default, init_param.name)


def multioutput_estimator_convert_y_2d(estimator, y):
    # Estimators in mono_output_task_error raise ValueError if y is of 1-D
    # Convert into a 2-D y for those estimators.
    if "MultiTask" in estimator.__class__.__name__:
        return np.reshape(y, (-1, 1))
    return y


@ignore_warnings(category=(DeprecationWarning, FutureWarning))
def check_non_transformer_estimators_n_iter(name, estimator_orig):
    # Test that estimators that are not transformers with a parameter
    # max_iter, return the attribute of n_iter_ at least 1.

    # These models are dependent on external solvers like
    # libsvm and accessing the iter parameter is non-trivial.
    not_run_check_n_iter = ['Ridge', 'SVR', 'NuSVR', 'NuSVC',
                            'RidgeClassifier', 'SVC', 'RandomizedLasso',
                            'LogisticRegressionCV', 'LinearSVC',
                            'LogisticRegression']

    # Tested in test_transformer_n_iter
    not_run_check_n_iter += CROSS_DECOMPOSITION
    if name in not_run_check_n_iter:
        return

    # LassoLars stops early for the default alpha=1.0 the iris dataset.
    if name == 'LassoLars':
        estimator = clone(estimator_orig).set_params(alpha=0.)
    else:
        estimator = clone(estimator_orig)
    if hasattr(estimator, 'max_iter'):
        iris = load_iris()
        X, y_ = iris.data, iris.target
        y_ = multioutput_estimator_convert_y_2d(estimator, y_)

        set_random_state(estimator, 0)
        if name == 'AffinityPropagation':
            estimator.fit(X)
        else:
            estimator.fit(X, y_)

        assert estimator.n_iter_ >= 1


@ignore_warnings(category=(DeprecationWarning, FutureWarning))
def check_transformer_n_iter(name, estimator_orig):
    # Test that transformers with a parameter max_iter, return the
    # attribute of n_iter_ at least 1.
    estimator = clone(estimator_orig)
    if hasattr(estimator, "max_iter"):
        if name in CROSS_DECOMPOSITION:
            # Check using default data
            X = [[0., 0., 1.], [1., 0., 0.], [2., 2., 2.], [2., 5., 4.]]
            y_ = [[0.1, -0.2], [0.9, 1.1], [0.1, -0.5], [0.3, -0.2]]

        else:
            X, y_ = make_blobs(n_samples=30, centers=[[0, 0, 0], [1, 1, 1]],
                               random_state=0, n_features=2, cluster_std=0.1)
            X -= X.min() - 0.1
        set_random_state(estimator, 0)
        estimator.fit(X, y_)

        # These return a n_iter per component.
        if name in CROSS_DECOMPOSITION:
            for iter_ in estimator.n_iter_:
                assert_greater_equal(iter_, 1)
        else:
            assert_greater_equal(estimator.n_iter_, 1)


@ignore_warnings(category=(DeprecationWarning, FutureWarning))
def check_get_params_invariance(name, estimator_orig):
    # Checks if get_params(deep=False) is a subset of get_params(deep=True)
    class T(BaseEstimator):
        """Mock classifier
        """

        def __init__(self):
            pass

        def fit(self, X, y):
            return self

        def transform(self, X):
            return X

    e = clone(estimator_orig)

    shallow_params = e.get_params(deep=False)
    deep_params = e.get_params(deep=True)

    assert_true(all(item in deep_params.items() for item in
                    shallow_params.items()))


@ignore_warnings(category=(DeprecationWarning, FutureWarning))
def check_classifiers_regression_target(name, estimator_orig):
    # Check if classifier throws an exception when fed regression targets

    boston = load_boston()
    X, y = boston.data, boston.target
    e = clone(estimator_orig)
    msg = 'Unknown label type: '
    assert_raises_regex(ValueError, msg, e.fit, X, y)


@ignore_warnings(category=(DeprecationWarning, FutureWarning))
def check_decision_proba_consistency(name, estimator_orig):
    # Check whether an estimator having both decision_function and
    # predict_proba methods has outputs with perfect rank correlation.

    centers = [(2, 2), (4, 4)]
    X, y = make_blobs(n_samples=100, random_state=0, n_features=4,
                      centers=centers, cluster_std=1.0, shuffle=True)
    X_test = np.random.randn(20, 2) + 4
    estimator = clone(estimator_orig)

    if (hasattr(estimator, "decision_function") and
            hasattr(estimator, "predict_proba")):

        estimator.fit(X, y)
        a = estimator.predict_proba(X_test)[:, 1]
        b = estimator.decision_function(X_test)
        assert_array_equal(rankdata(a), rankdata(b))


def check_outliers_fit_predict(name, estimator_orig):
    # Check fit_predict for outlier detectors.

    X, _ = make_blobs(n_samples=300, random_state=0)
    X = shuffle(X, random_state=7)
    n_samples, n_features = X.shape
    estimator = clone(estimator_orig)

    set_random_state(estimator)

    y_pred = estimator.fit_predict(X)
    assert y_pred.shape == (n_samples,)
    assert y_pred.dtype.kind == 'i'
    assert_array_equal(np.unique(y_pred), np.array([-1, 1]))

    # check fit_predict = fit.predict when possible
    if hasattr(estimator, 'predict'):
        y_pred_2 = estimator.fit(X).predict(X)
        assert_array_equal(y_pred, y_pred_2)

    if hasattr(estimator, "contamination"):
        # proportion of outliers equal to contamination parameter when not
        # set to 'auto'
        contamination = 0.1
        estimator.set_params(contamination=contamination)
        y_pred = estimator.fit_predict(X)
        assert_almost_equal(np.mean(y_pred != 1), contamination)

        # raises error when contamination is a scalar and not in [0,1]
        for contamination in [-0.5, 2.3]:
            estimator.set_params(contamination=contamination)
            assert_raises(ValueError, estimator.fit_predict, X)<|MERGE_RESOLUTION|>--- conflicted
+++ resolved
@@ -73,7 +73,7 @@
                 'RANSACRegressor', 'RadiusNeighborsRegressor',
                 'RandomForestRegressor', 'Ridge', 'RidgeCV']
 
-ALLOW_NAN = ['Imputer', 'SimpleImputer', 'MICEImputer',
+ALLOW_NAN = ['Imputer', 'SimpleImputer', 'MICEImputer', 'KNNImputer',
              'MinMaxScaler', 'QuantileTransformer']
 
 
@@ -96,11 +96,7 @@
         # cross-decomposition's "transform" returns X and Y
         yield check_pipeline_consistency
 
-<<<<<<< HEAD
-    if name not in ['KNNImputer', 'SimpleImputer', 'Imputer']:
-=======
     if name not in ALLOW_NAN:
->>>>>>> f1aedf66
         # Test that all estimators check their input for NaN's and infs
         yield check_estimators_nan_inf
 
