--- conflicted
+++ resolved
@@ -97,9 +97,6 @@
                 B = validator(A, order='F', copy=copy)
                 assert_true(B.flags['F_CONTIGUOUS'])
                 if copy:
-<<<<<<< HEAD
-                    assert_false(A is B)
-=======
                     assert_false(A is B)
 
 
@@ -152,5 +149,4 @@
 
     # check that lists are passed through if allow_lists is true
     X_, Y_ = check_arrays(X, Y, allow_lists=True)
-    assert_true(isinstance(X_, list))
->>>>>>> 86e8b0d2
+    assert_true(isinstance(X_, list))