--- conflicted
+++ resolved
@@ -696,13 +696,8 @@
         estimator instance for which the check is performed.
 
     attributes : attribute name(s) given as string or a list/tuple of strings
-<<<<<<< HEAD
-        Eg. ::
-            ["coef_", "estimator_", ...], "coef_"
-=======
         Eg.:
             ``["coef_", "estimator_", ...], "coef_"``
->>>>>>> b0ebd151
 
     msg : string
         The default error message is, "This %(name)s instance is not fitted
