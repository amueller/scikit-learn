--- conflicted
+++ resolved
@@ -18,11 +18,6 @@
 
 from numpy.core.numeric import ComplexWarning
 
-<<<<<<< HEAD
-from .fixes import signature
-=======
-from ..externals import six
->>>>>>> 52e9cc5a
 from .. import get_config as _get_config
 from ..exceptions import NonBLASDotWarning
 from ..exceptions import NotFittedError
